// Copyright (C) 2019-2021 Intel Corporation
//
// SPDX-License-Identifier: MIT

/**
 * External API which should be used by for development
 * @module API
 */

function build() {
    const PluginRegistry = require('./plugins');
    const loggerStorage = require('./logger-storage');
    const Log = require('./log');
    const ObjectState = require('./object-state');
    const Statistics = require('./statistics');
    const Comment = require('./comment');
    const Issue = require('./issue');
    const Review = require('./review');
    const { Job, Task } = require('./session');
    const { Project } = require('./project');
    const implementProject = require('./project-implementation');
    const { Attribute, Label } = require('./labels');
    const MLModel = require('./ml-model');
<<<<<<< HEAD
    const { CloudStorage } = require('./cloud-storage');
=======
    const { FrameData } = require('./frames');
>>>>>>> cf8e76e1

    const enums = require('./enums');

    const {
        Exception, ArgumentError, DataError, ScriptingError, PluginError, ServerError,
    } = require('./exceptions');

    const User = require('./user');
    const pjson = require('../package.json');
    const config = require('./config');

    /**
     * API entrypoint
     * @namespace cvat
     * @memberof module:API
     */
    const cvat = {
        /**
         * Namespace is used for an interaction with a server
         * @namespace server
         * @package
         * @memberof module:API.cvat
         */
        server: {
            /**
             * @typedef {Object} ServerInfo
             * @property {string} name A name of the tool
             * @property {string} description A description of the tool
             * @property {string} version A version of the tool
             * @global
             */

            /**
             * Method returns some information about the annotation tool
             * @method about
             * @async
             * @memberof module:API.cvat.server
             * @return {ServerInfo}
             * @throws {module:API.cvat.exceptions.ServerError}
             * @throws {module:API.cvat.exceptions.PluginError}
             */
            async about() {
                const result = await PluginRegistry.apiWrapper(cvat.server.about);
                return result;
            },
            /**
             * @typedef {Object} FileInfo
             * @property {string} name A name of a file
             * @property {module:API.cvat.enums.ShareFileType} type
             * A type of a file
             * @global
             */

            /**
             * Method returns a list of files in a specified directory on a share
             * @method share
             * @async
             * @memberof module:API.cvat.server
             * @param {string} [directory=/] - Share directory path
             * @returns {FileInfo[]}
             * @throws {module:API.cvat.exceptions.PluginError}
             * @throws {module:API.cvat.exceptions.ServerError}
             */
            async share(directory = '/') {
                const result = await PluginRegistry.apiWrapper(cvat.server.share, directory);
                return result;
            },
            /**
             * Method returns available annotation formats
             * @method formats
             * @async
             * @memberof module:API.cvat.server
             * @returns {module:API.cvat.classes.AnnotationFormats}
             * @throws {module:API.cvat.exceptions.PluginError}
             * @throws {module:API.cvat.exceptions.ServerError}
             */
            async formats() {
                const result = await PluginRegistry.apiWrapper(cvat.server.formats);
                return result;
            },
            /**
             * Method returns user agreements that the user must accept
             * @method userAgreements
             * @async
             * @memberof module:API.cvat.server
             * @returns {Object[]}
             * @throws {module:API.cvat.exceptions.PluginError}
             * @throws {module:API.cvat.exceptions.ServerError}
             */
            async userAgreements() {
                const result = await PluginRegistry.apiWrapper(cvat.server.userAgreements);
                return result;
            },
            /**
             * Method allows to register on a server
             * @method register
             * @async
             * @memberof module:API.cvat.server
             * @param {string} username An username for the new account
             * @param {string} firstName A first name for the new account
             * @param {string} lastName A last name for the new account
             * @param {string} email A email address for the new account
             * @param {string} password1 A password for the new account
             * @param {string} password2 The confirmation password for the new account
             * @param {Object} userConfirmations An user confirmations of terms of use if needed
             * @returns {Object} response data
             * @throws {module:API.cvat.exceptions.PluginError}
             * @throws {module:API.cvat.exceptions.ServerError}
             */
            async register(username, firstName, lastName, email, password1, password2, userConfirmations) {
                const result = await PluginRegistry.apiWrapper(
                    cvat.server.register,
                    username,
                    firstName,
                    lastName,
                    email,
                    password1,
                    password2,
                    userConfirmations,
                );
                return result;
            },
            /**
             * Method allows to login on a server
             * @method login
             * @async
             * @memberof module:API.cvat.server
             * @param {string} username An username of an account
             * @param {string} password A password of an account
             * @throws {module:API.cvat.exceptions.PluginError}
             * @throws {module:API.cvat.exceptions.ServerError}
             */
            async login(username, password) {
                const result = await PluginRegistry.apiWrapper(cvat.server.login, username, password);
                return result;
            },
            /**
             * Method allows to logout from the server
             * @method logout
             * @async
             * @memberof module:API.cvat.server
             * @throws {module:API.cvat.exceptions.PluginError}
             * @throws {module:API.cvat.exceptions.ServerError}
             */
            async logout() {
                const result = await PluginRegistry.apiWrapper(cvat.server.logout);
                return result;
            },
            /**
             * Method allows to change user password
             * @method changePassword
             * @async
             * @memberof module:API.cvat.server
             * @param {string} oldPassword Current password for the account
             * @param {string} newPassword1 New password for the account
             * @param {string} newPassword2 Confirmation password for the account
             * @throws {module:API.cvat.exceptions.PluginError}
             * @throws {module:API.cvat.exceptions.ServerError}
             */
            async changePassword(oldPassword, newPassword1, newPassword2) {
                const result = await PluginRegistry.apiWrapper(
                    cvat.server.changePassword,
                    oldPassword,
                    newPassword1,
                    newPassword2,
                );
                return result;
            },
            /**
             * Method allows to reset user password
             * @method requestPasswordReset
             * @async
             * @memberof module:API.cvat.server
             * @param {string} email A email address for the account
             * @throws {module:API.cvat.exceptions.PluginError}
             * @throws {module:API.cvat.exceptions.ServerError}
             */
            async requestPasswordReset(email) {
                const result = await PluginRegistry.apiWrapper(cvat.server.requestPasswordReset, email);
                return result;
            },
            /**
             * Method allows to confirm reset user password
             * @method resetPassword
             * @async
             * @memberof module:API.cvat.server
             * @param {string} newPassword1 New password for the account
             * @param {string} newPassword2 Confirmation password for the account
             * @param {string} uid User id
             * @param {string} token Request authentication token
             * @throws {module:API.cvat.exceptions.PluginError}
             * @throws {module:API.cvat.exceptions.ServerError}
             */
            async resetPassword(newPassword1, newPassword2, uid, token) {
                const result = await PluginRegistry.apiWrapper(
                    cvat.server.resetPassword,
                    newPassword1,
                    newPassword2,
                    uid,
                    token,
                );
                return result;
            },
            /**
             * Method allows to know whether you are authorized on the server
             * @method authorized
             * @async
             * @memberof module:API.cvat.server
             * @returns {boolean}
             * @throws {module:API.cvat.exceptions.PluginError}
             * @throws {module:API.cvat.exceptions.ServerError}
             */
            async authorized() {
                const result = await PluginRegistry.apiWrapper(cvat.server.authorized);
                return result;
            },
            /**
             * Method allows to do requests via cvat-core with authorization headers
             * @method request
             * @async
             * @memberof module:API.cvat.server
             * @param {string} url
             * @param {Object} data request parameters: method, headers, data, etc.
             * @returns {Object | undefined} response data if exist
             * @throws {module:API.cvat.exceptions.PluginError}
             * @throws {module:API.cvat.exceptions.ServerError}
             */
            async request(url, data) {
                const result = await PluginRegistry.apiWrapper(cvat.server.request, url, data);
                return result;
            },

            /**
             * Method returns apps that are installed on the server
             * @method installedApps
             * @async
             * @memberof module:API.cvat.server
             * @returns {Object} map {installedApp: boolean}
             * @throws {module:API.cvat.exceptions.PluginError}
             * @throws {module:API.cvat.exceptions.ServerError}
             */
            async installedApps() {
                const result = await PluginRegistry.apiWrapper(cvat.server.installedApps);
                return result;
            },
        },
        /**
         * Namespace is used for getting projects
         * @namespace projects
         * @memberof module:API.cvat
         */
        projects: {
            /**
             * @typedef {Object} ProjectFilter
             * @property {string} name Check if name contains this value
             * @property {module:API.cvat.enums.ProjectStatus} status
             * Check if status contains this value
             * @property {integer} id Check if id equals this value
             * @property {integer} page Get specific page
             * (default REST API returns 20 projects per request.
             * In order to get more, it is need to specify next page)
             * @property {string} owner Check if owner user contains this value
             * @property {string} search Combined search of contains among all fields
             * @global
             */

            /**
             * Method returns list of projects corresponding to a filter
             * @method get
             * @async
             * @memberof module:API.cvat.projects
             * @param {ProjectFilter} [filter={}] project filter
             * @returns {module:API.cvat.classes.Project[]}
             * @throws {module:API.cvat.exceptions.PluginError}
             * @throws {module:API.cvat.exceptions.ServerError}
             */
            async get(filter = {}) {
                const result = await PluginRegistry.apiWrapper(cvat.projects.get, filter);
                return result;
            },

            /**
             * Method returns list of project names with project ids
             * corresponding to a search phrase
             * used for autocomplete field
             * @method searchNames
             * @async
             * @memberof module:API.cvat.projects
             * @param {string} [search = ''] search phrase
             * @param {number} [limit = 10] number of returning project names
             * @returns {module:API.cvat.classes.Project[]}
             * @throws {module:API.cvat.exceptions.PluginError}
             * @throws {module:API.cvat.exceptions.ServerError}
             *
             */
            async searchNames(search = '', limit = 10) {
                const result = await PluginRegistry.apiWrapper(cvat.projects.searchNames, search, limit);
                return result;
            },
        },
        /**
         * Namespace is used for getting tasks
         * @namespace tasks
         * @memberof module:API.cvat
         */
        tasks: {
            /**
             * @typedef {Object} TaskFilter
             * @property {string} name Check if name contains this value
             * @property {module:API.cvat.enums.TaskStatus} status
             * Check if status contains this value
             * @property {module:API.cvat.enums.TaskMode} mode
             * Check if mode contains this value
             * @property {integer} id Check if id equals this value
             * @property {integer} page Get specific page
             * (default REST API returns 20 tasks per request.
             * In order to get more, it is need to specify next page)
             * @property {integer} projectId Check if project_id field contains this value
             * @property {string} owner Check if owner user contains this value
             * @property {string} assignee Check if assigneed contains this value
             * @property {string} search Combined search of contains among all fields
             * @global
             */

            /**
             * Method returns list of tasks corresponding to a filter
             * @method get
             * @async
             * @memberof module:API.cvat.tasks
             * @param {TaskFilter} [filter={}] task filter
             * @returns {module:API.cvat.classes.Task[]}
             * @throws {module:API.cvat.exceptions.PluginError}
             * @throws {module:API.cvat.exceptions.ServerError}
             */
            async get(filter = {}) {
                const result = await PluginRegistry.apiWrapper(cvat.tasks.get, filter);
                return result;
            },
        },
        /**
         * Namespace is used for getting jobs
         * @namespace jobs
         * @memberof module:API.cvat
         */
        jobs: {
            /**
             * @typedef {Object} JobFilter
             * Only one of fields is allowed simultaneously
             * @property {integer} taskID filter all jobs of specific task
             * @property {integer} jobID filter job with a specific id
             * @global
             */

            /**
             * Method returns list of jobs corresponding to a filter
             * @method get
             * @async
             * @memberof module:API.cvat.jobs
             * @param {JobFilter} filter job filter
             * @returns {module:API.cvat.classes.Job[]}
             * @throws {module:API.cvat.exceptions.PluginError}
             * @throws {module:API.cvat.exceptions.ServerError}
             */
            async get(filter = {}) {
                const result = await PluginRegistry.apiWrapper(cvat.jobs.get, filter);
                return result;
            },
        },
        /**
         * Namespace is used for getting users
         * @namespace users
         * @memberof module:API.cvat
         */
        users: {
            /**
             * @typedef {Object} UserFilter
             * @property {boolean} self get only self
             * @global
             */

            /**
             * Method returns list of users corresponding to a filter
             * @method get
             * @async
             * @memberof module:API.cvat.users
             * @param {UserFilter} [filter={}] user filter
             * @returns {module:API.cvat.classes.User[]}
             * @throws {module:API.cvat.exceptions.PluginError}
             * @throws {module:API.cvat.exceptions.ServerError}
             */
            async get(filter = {}) {
                const result = await PluginRegistry.apiWrapper(cvat.users.get, filter);
                return result;
            },
        },
        /**
         * Namespace is used for plugin management
         * @namespace plugins
         * @memberof module:API.cvat
         */
        plugins: {
            /**
             * @typedef {Object} Plugin
             * A plugin is a Javascript object. It must have properties are listed below. <br>
             * It also mustn't have property 'functions' which is used internally. <br>
             * You can expand any API method including class methods. <br>
             * In order to expand class method just use a class name
             * in a cvat space (example is listed below).
             *
             * @property {string} name A name of a plugin
             * @property {string} description A description of a plugin
             * Example plugin implementation listed below:
             * @example
             * plugin = {
             *   name: 'Example Plugin',
             *   description: 'This example plugin demonstrates how plugin system in CVAT works',
             *   cvat: {
             *     server: {
             *       about: {
             *         // Plugin adds some actions after executing the cvat.server.about()
             *         // For example it adds a field with installed plugins to a result
             *         // An argument "self" is a plugin itself
             *         // An argument "result" is a return value of cvat.server.about()
             *         // All next arguments are arguments of a wrapped function
             *         // (in this case the wrapped function doesn't have any arguments)
             *         async leave(self, result) {
             *           result.plugins = await self.internal.getPlugins();
             *           // Note that a method leave must return "result" (changed or not)
             *           // Otherwise API won't work as expected
             *           return result;
             *         },
             *       },
             *     },
             *     // In this example plugin also wraps a class method
             *     classes: {
             *       Job: {
             *         prototype: {
             *           annotations: {
             *             put: {
             *               // The first argument "self" is a plugin, like in a case above
             *               // The second argument is an argument of the
             *               // Job.annotations.put()
             *               // It contains an array of objects to put
             *               // In this sample we round objects coordinates and save them
             *               enter(self, objects) {
             *                 for (const obj of objects) {
             *                   if (obj.type != 'tag') {
             *                     const points = obj.position.map((point) => {
             *                       const roundPoint = {
             *                         x: Math.round(point.x),
             *                         y: Math.round(point.y),
             *                       };
             *                       return roundPoint;
             *                     });
             *                   }
             *                 }
             *               },
             *             },
             *           },
             *         },
             *       },
             *     },
             *   },
             *   // In general you can add any others members to your plugin
             *   // Members below are only examples
             *   internal: {
             *     async getPlugins() {
             *       // Collect information about installed plugins
             *       const plugins = await cvat.plugins.list();
             *       return plugins.map((el) => {
             *         return {
             *           name: el.name,
             *           description: el.description,
             *         };
             *       });
             *     },
             *   },
             * };
             * @global
             */

            /**
             * Method returns list of installed plugins
             * @method list
             * @async
             * @memberof module:API.cvat.plugins
             * @returns {Plugin[]}
             * @throws {module:API.cvat.exceptions.PluginError}
             */
            async list() {
                const result = await PluginRegistry.apiWrapper(cvat.plugins.list);
                return result;
            },
            /**
             * Install plugin to CVAT
             * @method register
             * @async
             * @memberof module:API.cvat.plugins
             * @param {Plugin} [plugin] plugin for registration
             * @throws {module:API.cvat.exceptions.PluginError}
             */
            async register(plugin) {
                const result = await PluginRegistry.apiWrapper(cvat.plugins.register, plugin);
                return result;
            },
        },

        /**
         * Namespace is used for serverless functions management (mainly related with DL models)
         * @namespace lambda
         * @memberof module:API.cvat
         */
        lambda: {
            /**
             * Method returns list of available serverless models
             * @method list
             * @async
             * @memberof module:API.cvat.lambda
             * @returns {module:API.cvat.classes.MLModel[]}
             * @throws {module:API.cvat.exceptions.ServerError}
             * @throws {module:API.cvat.exceptions.PluginError}
             */
            async list() {
                const result = await PluginRegistry.apiWrapper(cvat.lambda.list);
                return result;
            },

            /**
             * Run long-time request for a function on a specific task
             * @method run
             * @async
             * @memberof module:API.cvat.lambda
             * @param {module:API.cvat.classes.Task} task task to be annotated
             * @param {module:API.cvat.classes.MLModel} model model used to get annotation
             * @param {object} [args] extra arguments
             * @returns {string} requestID
             * @throws {module:API.cvat.exceptions.ServerError}
             * @throws {module:API.cvat.exceptions.PluginError}
             * @throws {module:API.cvat.exceptions.ArgumentError}
             */
            async run(task, model, args) {
                const result = await PluginRegistry.apiWrapper(cvat.lambda.run, task, model, args);
                return result;
            },

            /**
             * Run short-time request for a function on a specific task
             * @method call
             * @async
             * @memberof module:API.cvat.lambda
             * @param {module:API.cvat.classes.Task} task task to be annotated
             * @param {module:API.cvat.classes.MLModel} model model used to get annotation
             * @param {object} [args] extra arguments
             * @returns {object[]} annotations
             * @throws {module:API.cvat.exceptions.ServerError}
             * @throws {module:API.cvat.exceptions.PluginError}
             * @throws {module:API.cvat.exceptions.ArgumentError}
             */
            async call(task, model, args) {
                const result = await PluginRegistry.apiWrapper(cvat.lambda.call, task, model, args);
                return result;
            },

            /**
             * Cancel running of a serverless function for a specific task
             * @method cancel
             * @async
             * @memberof module:API.cvat.lambda
             * @param {string} requestID
             * @throws {module:API.cvat.exceptions.ServerError}
             * @throws {module:API.cvat.exceptions.PluginError}
             * @throws {module:API.cvat.exceptions.ArgumentError}
             */
            async cancel(requestID) {
                const result = await PluginRegistry.apiWrapper(cvat.lambda.cancel, requestID);
                return result;
            },

            /**
             * @callback onRequestStatusChange
             * @param {string} status
             * @param {number} progress
             * @param {string} [message]
             * @global
             */
            /**
             * Listen for a specific request
             * @method listen
             * @async
             * @memberof module:API.cvat.lambda
             * @param {string} requestID
             * @param {onRequestStatusChange} onChange
             * @throws {module:API.cvat.exceptions.ArgumentError}
             * @throws {module:API.cvat.exceptions.ServerError}
             * @throws {module:API.cvat.exceptions.PluginError}
             */
            async listen(requestID, onChange) {
                const result = await PluginRegistry.apiWrapper(cvat.lambda.listen, requestID, onChange);
                return result;
            },

            /**
             * Get active lambda requests
             * @method requests
             * @async
             * @memberof module:API.cvat.lambda
             * @throws {module:API.cvat.exceptions.ServerError}
             * @throws {module:API.cvat.exceptions.PluginError}
             */
            async requests() {
                const result = await PluginRegistry.apiWrapper(cvat.lambda.requests);
                return result;
            },
        },
        /**
         * Namespace to working with logs
         * @namespace logger
         * @memberof module:API.cvat
         */
        /**
         * Method to logger configuration
         * @method configure
         * @memberof module:API.cvat.logger
         * @param {function} isActiveChecker - callback to know if logger
         * should increase working time or not
         * @param {object} userActivityCallback - container for a callback <br>
         * Logger put here a callback to update user activity timer <br>
         * You can call it outside
         * @instance
         * @async
         * @throws {module:API.cvat.exceptions.PluginError}
         * @throws {module:API.cvat.exceptions.ArgumentError}
         */

        /**
         * Append log to a log collection <br>
         * Durable logs will have been added after "close" method is called for them <br>
         * Ignore rules exist for some logs (e.g. zoomImage, changeAttribute) <br>
         * Payload of ignored logs are shallowly combined to previous logs of the same type
         * @method log
         * @memberof module:API.cvat.logger
         * @param {module:API.cvat.enums.LogType | string} type - log type
         * @param {Object} [payload = {}] - any other data that will be appended to the log
         * @param {boolean} [wait = false] - specifies if log is durable
         * @returns {module:API.cvat.classes.Log}
         * @instance
         * @async
         * @throws {module:API.cvat.exceptions.PluginError}
         * @throws {module:API.cvat.exceptions.ArgumentError}
         */

        /**
         * Save accumulated logs on a server
         * @method save
         * @memberof module:API.cvat.logger
         * @throws {module:API.cvat.exceptions.PluginError}
         * @throws {module:API.cvat.exceptions.ServerError}
         * @instance
         * @async
         */
        logger: loggerStorage,
        /**
         * Namespace contains some changeable configurations
         * @namespace config
         * @memberof module:API.cvat
         */
        config: {
            /**
             * @memberof module:API.cvat.config
             * @property {string} backendAPI host with a backend api
             * @memberof module:API.cvat.config
             * @property {string} proxy Axios proxy settings.
             * For more details please read <a href="https://github.com/axios/axios"> here </a>
             * @memberof module:API.cvat.config
             * @memberof module:API.cvat.config
             */
            get backendAPI() {
                return config.backendAPI;
            },
            set backendAPI(value) {
                config.backendAPI = value;
            },
            get proxy() {
                return config.proxy;
            },
            set proxy(value) {
                config.proxy = value;
            },
        },
        /**
         * Namespace contains some library information e.g. api version
         * @namespace client
         * @memberof module:API.cvat
         */
        client: {
            /**
             * @property {string} version Client version.
             * Format: <b>{major}.{minor}.{patch}</b>
             * <li style="margin-left: 10px;"> A major number is changed after an API becomes
             * incompatible with a previous version
             * <li style="margin-left: 10px;"> A minor number is changed after an API expands
             * <li style="margin-left: 10px;"> A patch number is changed after an each build
             * @memberof module:API.cvat.client
             * @readonly
             */
            version: `${pjson.version}`,
        },
        /**
         * Namespace is used for access to enums
         * @namespace enums
         * @memberof module:API.cvat
         */
        enums,
        /**
         * Namespace is used for access to exceptions
         * @namespace exceptions
         * @memberof module:API.cvat
         */
        exceptions: {
            Exception,
            ArgumentError,
            DataError,
            ScriptingError,
            PluginError,
            ServerError,
        },
        /**
         * Namespace is used for getting cloud storages
         * @namespace cloudStorages
         * @memberof module:API.cvat
         */
        cloudStorages: {
            /**
             * @typedef {Object} CloudStorageFilter
             * @property {string} displayName Check if displayName contains this value
             * @property {string} resourceName Check if resourceName contains this value
             * @property {module:API.cvat.enums.ProviderType} providerType Check if providerType equal this value
             * @property {integer} id Check if id equals this value
             * @property {integer} page Get specific page
             * (default REST API returns 20 clouds storages per request.
             * In order to get more, it is need to specify next page)
             * @property {string} owner Check if an owner name contains this value
             * @property {string} search Combined search of contains among all the fields
             * @global
             */

            /**
             * Method returns a list of cloud storages corresponding to a filter
             * @method get
             * @async
             * @memberof module:API.cvat.cloudStorages
             * @param {CloudStorageFilter} [filter={}] cloud storage filter
             * @returns {module:API.cvat.classes.CloudStorage[]}
             * @throws {module:API.cvat.exceptions.PluginError}
             * @throws {module:API.cvat.exceptions.ServerError}
             */
            async get(filter = {}) {
                const result = await PluginRegistry.apiWrapper(cvat.cloudStorages.get, filter);
                return result;
            },
        },
        /**
         * Namespace is used for access to classes
         * @namespace classes
         * @memberof module:API.cvat
         */
        classes: {
            User,
            Project: implementProject(Project),
            Task,
            Job,
            Log,
            Attribute,
            Label,
            Statistics,
            ObjectState,
            MLModel,
            Comment,
            Issue,
            Review,
<<<<<<< HEAD
            CloudStorage,
=======
            FrameData,
>>>>>>> cf8e76e1
        },
    };

    cvat.server = Object.freeze(cvat.server);
    cvat.projects = Object.freeze(cvat.projects);
    cvat.tasks = Object.freeze(cvat.tasks);
    cvat.jobs = Object.freeze(cvat.jobs);
    cvat.users = Object.freeze(cvat.users);
    cvat.plugins = Object.freeze(cvat.plugins);
    cvat.lambda = Object.freeze(cvat.lambda);
    cvat.client = Object.freeze(cvat.client);
    cvat.enums = Object.freeze(cvat.enums);
    cvat.cloudStorages = Object.freeze(cvat.cloudStorages);

    const implementAPI = require('./api-implementation');

    Math.clamp = function (value, min, max) {
        return Math.min(Math.max(value, min), max);
    };

    const implemented = Object.freeze(implementAPI(cvat));
    return implemented;
}

module.exports = build();<|MERGE_RESOLUTION|>--- conflicted
+++ resolved
@@ -21,11 +21,9 @@
     const implementProject = require('./project-implementation');
     const { Attribute, Label } = require('./labels');
     const MLModel = require('./ml-model');
-<<<<<<< HEAD
+    const { FrameData } = require('./frames');  
     const { CloudStorage } = require('./cloud-storage');
-=======
-    const { FrameData } = require('./frames');
->>>>>>> cf8e76e1
+
 
     const enums = require('./enums');
 
@@ -806,11 +804,8 @@
             Comment,
             Issue,
             Review,
-<<<<<<< HEAD
+            FrameData,
             CloudStorage,
-=======
-            FrameData,
->>>>>>> cf8e76e1
         },
     };
 

# Copyright (C) 2018-2021 Intel Corporation
#
# SPDX-License-Identifier: MIT

import errno
import io
import os
import os.path as osp
import pytz
import shutil
import traceback
import uuid
from datetime import datetime
from distutils.util import strtobool
from tempfile import mkstemp, NamedTemporaryFile
<<<<<<< HEAD
from PIL import Image as PILImage
=======
>>>>>>> dd32ee71

import cv2
from django.db.models.query import Prefetch
import django_rq
from django.apps import apps
from django.conf import settings
from django.contrib.auth.models import User
from django.db import IntegrityError
from django.http import HttpResponse, HttpResponseNotFound, HttpResponseBadRequest
from django.shortcuts import get_object_or_404
from django.utils import timezone
from django.utils.decorators import method_decorator
from django_filters import rest_framework as filters
from django_filters.rest_framework import DjangoFilterBackend
from drf_yasg import openapi
from drf_yasg.inspectors import CoreAPICompatInspector, NotHandled, FieldInspector
from drf_yasg.utils import swagger_auto_schema
from rest_framework import mixins, serializers, status, viewsets
from rest_framework.decorators import action
from rest_framework.exceptions import APIException, NotFound, ValidationError
from rest_framework.permissions import SAFE_METHODS, IsAuthenticated
from rest_framework.renderers import JSONRenderer
from rest_framework.response import Response
from sendfile import sendfile

import cvat.apps.dataset_manager as dm
import cvat.apps.dataset_manager.views  # pylint: disable=unused-import
from cvat.apps.authentication import auth
<<<<<<< HEAD
from cvat.apps.engine.cloud_provider import get_cloud_storage_instance, check_cloud_storage_existing, Credentials
from cvat.apps.dataset_manager.bindings import CvatImportError
from cvat.apps.dataset_manager.serializers import DatasetFormatsSerializer
from cvat.apps.engine.frame_provider import FrameProvider
from cvat.apps.engine.media_extractors import MEDIA_TYPES, ImageListReader
=======
from cvat.apps.engine.cloud_provider import get_cloud_storage_instance, Credentials, Status
from cvat.apps.dataset_manager.bindings import CvatImportError
from cvat.apps.dataset_manager.serializers import DatasetFormatsSerializer
from cvat.apps.engine.frame_provider import FrameProvider
from cvat.apps.engine.media_extractors import ImageListReader
>>>>>>> dd32ee71
from cvat.apps.engine.mime_types import mimetypes
from cvat.apps.engine.models import (
    Job, StatusChoice, Task, Project, Review, Issue,
    Comment, StorageMethodChoice, ReviewStatus, StorageChoice, Image,
    CredentialsTypeChoice, CloudProviderChoice
)
from cvat.apps.engine.models import CloudStorage as CloudStorageModel
from cvat.apps.engine.serializers import (
    AboutSerializer, AnnotationFileSerializer, BasicUserSerializer,
    DataMetaSerializer, DataSerializer, ExceptionSerializer,
    FileInfoSerializer, JobSerializer, LabeledDataSerializer,
    LogEventSerializer, ProjectSerializer, ProjectSearchSerializer, ProjectWithoutTaskSerializer,
    RqStatusSerializer, TaskSerializer, UserSerializer, PluginsSerializer, ReviewSerializer,
    CombinedReviewSerializer, IssueSerializer, CombinedIssueSerializer, CommentSerializer,
    CloudStorageSerializer, BaseCloudStorageSerializer, TaskFileSerializer,)
from utils.dataset_manifest import ImageManifestManager
from cvat.apps.engine.utils import av_scan_paths
from cvat.apps.engine.backup import import_task
from . import models, task
from .log import clogger, slogger

class ServerViewSet(viewsets.ViewSet):
    serializer_class = None

    # To get nice documentation about ServerViewSet actions it is necessary
    # to implement the method. By default, ViewSet doesn't provide it.
    def get_serializer(self, *args, **kwargs):
        pass

    @staticmethod
    @swagger_auto_schema(method='get', operation_summary='Method provides basic CVAT information',
        responses={'200': AboutSerializer})
    @action(detail=False, methods=['GET'], serializer_class=AboutSerializer)
    def about(request):
        from cvat import __version__ as cvat_version
        about = {
            "name": "Computer Vision Annotation Tool",
            "version": cvat_version,
            "description": "CVAT is completely re-designed and re-implemented " +
                "version of Video Annotation Tool from Irvine, California " +
                "tool. It is free, online, interactive video and image annotation " +
                "tool for computer vision. It is being used by our team to " +
                "annotate million of objects with different properties. Many UI " +
                "and UX decisions are based on feedbacks from professional data " +
                "annotation team."
        }
        serializer = AboutSerializer(data=about)
        if serializer.is_valid(raise_exception=True):
            return Response(data=serializer.data)

    @staticmethod
    @swagger_auto_schema(method='post', request_body=ExceptionSerializer)
    @action(detail=False, methods=['POST'], serializer_class=ExceptionSerializer)
    def exception(request):
        """
        Saves an exception from a client on the server

        Sends logs to the ELK if it is connected
        """
        serializer = ExceptionSerializer(data=request.data)
        if serializer.is_valid(raise_exception=True):
            additional_info = {
                "username": request.user.username,
                "name": "Send exception",
            }
            message = JSONRenderer().render({**serializer.data, **additional_info}).decode('UTF-8')
            jid = serializer.data.get("job_id")
            tid = serializer.data.get("task_id")
            if jid:
                clogger.job[jid].error(message)
            elif tid:
                clogger.task[tid].error(message)
            else:
                clogger.glob.error(message)

            return Response(serializer.data, status=status.HTTP_201_CREATED)

    @staticmethod
    @swagger_auto_schema(method='post', request_body=LogEventSerializer(many=True))
    @action(detail=False, methods=['POST'], serializer_class=LogEventSerializer)
    def logs(request):
        """
        Saves logs from a client on the server

        Sends logs to the ELK if it is connected
        """
        serializer = LogEventSerializer(many=True, data=request.data)
        if serializer.is_valid(raise_exception=True):
            user = { "username": request.user.username }
            for event in serializer.data:
                message = JSONRenderer().render({**event, **user}).decode('UTF-8')
                jid = event.get("job_id")
                tid = event.get("task_id")
                if jid:
                    clogger.job[jid].info(message)
                elif tid:
                    clogger.task[tid].info(message)
                else:
                    clogger.glob.info(message)
            return Response(serializer.data, status=status.HTTP_201_CREATED)

    @staticmethod
    @swagger_auto_schema(
        method='get', operation_summary='Returns all files and folders that are on the server along specified path',
        manual_parameters=[openapi.Parameter('directory', openapi.IN_QUERY, type=openapi.TYPE_STRING, description='Directory to browse')],
        responses={'200' : FileInfoSerializer(many=True)}
    )
    @action(detail=False, methods=['GET'], serializer_class=FileInfoSerializer)
    def share(request):
        param = request.query_params.get('directory', '/')
        if param.startswith("/"):
            param = param[1:]
        directory = os.path.abspath(os.path.join(settings.SHARE_ROOT, param))

        if directory.startswith(settings.SHARE_ROOT) and os.path.isdir(directory):
            data = []
            content = os.scandir(directory)
            for entry in content:
                entry_type = None
                if entry.is_file():
                    entry_type = "REG"
                elif entry.is_dir():
                    entry_type = "DIR"

                if entry_type:
                    data.append({"name": entry.name, "type": entry_type})

            serializer = FileInfoSerializer(many=True, data=data)
            if serializer.is_valid(raise_exception=True):
                return Response(serializer.data)
        else:
            return Response("{} is an invalid directory".format(param),
                status=status.HTTP_400_BAD_REQUEST)

    @staticmethod
    @swagger_auto_schema(method='get', operation_summary='Method provides the list of supported annotations formats',
        responses={'200': DatasetFormatsSerializer()})
    @action(detail=False, methods=['GET'], url_path='annotation/formats')
    def annotation_formats(request):
        data = dm.views.get_all_formats()
        return Response(DatasetFormatsSerializer(data).data)

    @staticmethod
    @swagger_auto_schema(method='get', operation_summary='Method provides allowed plugins.',
        responses={'200': PluginsSerializer()})
    @action(detail=False, methods=['GET'], url_path='plugins', serializer_class=PluginsSerializer)
    def plugins(request):
        response = {
            'GIT_INTEGRATION': apps.is_installed('cvat.apps.dataset_repo'),
            'ANALYTICS':       False,
            'MODELS':          False,
            'PREDICT':         apps.is_installed('cvat.apps.training')
        }
        if strtobool(os.environ.get("CVAT_ANALYTICS", '0')):
            response['ANALYTICS'] = True
        if strtobool(os.environ.get("CVAT_SERVERLESS", '0')):
            response['MODELS'] = True
        return Response(response)


class ProjectFilter(filters.FilterSet):
    name = filters.CharFilter(field_name="name", lookup_expr="icontains")
    owner = filters.CharFilter(field_name="owner__username", lookup_expr="icontains")
    assignee = filters.CharFilter(field_name="assignee__username", lookup_expr="icontains")
    status = filters.CharFilter(field_name="status", lookup_expr="icontains")

    class Meta:
        model = models.Project
        fields = ("id", "name", "owner", "status")

@method_decorator(name='list', decorator=swagger_auto_schema(
    operation_summary='Returns a paginated list of projects according to query parameters (12 projects per page)',
    manual_parameters=[
        openapi.Parameter('id', openapi.IN_QUERY, description="A unique number value identifying this project",
            type=openapi.TYPE_NUMBER),
        openapi.Parameter('name', openapi.IN_QUERY, description="Find all projects where name contains a parameter value",
            type=openapi.TYPE_STRING),
        openapi.Parameter('owner', openapi.IN_QUERY, description="Find all project where owner name contains a parameter value",
            type=openapi.TYPE_STRING),
        openapi.Parameter('status', openapi.IN_QUERY, description="Find all projects with a specific status",
            type=openapi.TYPE_STRING, enum=[str(i) for i in StatusChoice]),
        openapi.Parameter('names_only', openapi.IN_QUERY, description="Returns only names and id's of projects.",
            type=openapi.TYPE_BOOLEAN),
        openapi.Parameter('without_tasks', openapi.IN_QUERY, description="Returns only projects entities without related tasks",
            type=openapi.TYPE_BOOLEAN)],))
@method_decorator(name='create', decorator=swagger_auto_schema(operation_summary='Method creates a new project'))
@method_decorator(name='retrieve', decorator=swagger_auto_schema(operation_summary='Method returns details of a specific project'))
@method_decorator(name='destroy', decorator=swagger_auto_schema(operation_summary='Method deletes a specific project'))
@method_decorator(name='partial_update', decorator=swagger_auto_schema(operation_summary='Methods does a partial update of chosen fields in a project'))
class ProjectViewSet(auth.ProjectGetQuerySetMixin, viewsets.ModelViewSet):
    queryset = models.Project.objects.all().order_by('-id')
    search_fields = ("name", "owner__username", "assignee__username", "status")
    filterset_class = ProjectFilter
    ordering_fields = ("id", "name", "owner", "status", "assignee")
    http_method_names = ['get', 'post', 'head', 'patch', 'delete']

    def get_serializer_class(self):
        if self.request.path.endswith('tasks'):
            return TaskSerializer
        if self.request.query_params and self.request.query_params.get("names_only") == "true":
            return ProjectSearchSerializer
        if self.request.query_params and self.request.query_params.get("without_tasks") == "true":
            return ProjectWithoutTaskSerializer
        else:
            return ProjectSerializer

    def get_permissions(self):
        http_method = self.request.method
        permissions = [IsAuthenticated]

        if http_method in SAFE_METHODS:
            permissions.append(auth.ProjectAccessPermission)
        elif http_method in ["POST"]:
            permissions.append(auth.ProjectCreatePermission)
        elif http_method in ["PATCH"]:
            permissions.append(auth.ProjectChangePermission)
        elif http_method in ["DELETE"]:
            permissions.append(auth.ProjectDeletePermission)
        else:
            permissions.append(auth.AdminRolePermission)

        return [perm() for perm in permissions]

    def perform_create(self, serializer):
        def validate_project_limit(owner):
            admin_perm = auth.AdminRolePermission()
            is_admin = admin_perm.has_permission(self.request, self)
            if not is_admin and settings.RESTRICTIONS['project_limit'] is not None and \
                Project.objects.filter(owner=owner).count() >= settings.RESTRICTIONS['project_limit']:
                raise serializers.ValidationError('The user has the maximum number of projects')

        owner = self.request.data.get('owner', None)
        if owner:
            validate_project_limit(owner)
            serializer.save()
        else:
            validate_project_limit(self.request.user)
            serializer.save(owner=self.request.user)

    @swagger_auto_schema(method='get', operation_summary='Returns information of the tasks of the project with the selected id',
        responses={'200': TaskSerializer(many=True)})
    @action(detail=True, methods=['GET'], serializer_class=TaskSerializer)
    def tasks(self, request, pk):
        self.get_object() # force to call check_object_permissions
        queryset = Task.objects.filter(project_id=pk).order_by('-id')
        queryset = auth.filter_task_queryset(queryset, request.user)

        page = self.paginate_queryset(queryset)
        if page is not None:
            serializer = self.get_serializer(page, many=True,
                context={"request": request})
            return self.get_paginated_response(serializer.data)

        serializer = self.get_serializer(queryset, many=True,
            context={"request": request})
        return Response(serializer.data)


    @swagger_auto_schema(method='get', operation_summary='Export project as a dataset in a specific format',
        manual_parameters=[
            openapi.Parameter('format', openapi.IN_QUERY,
                description="Desired output format name\nYou can get the list of supported formats at:\n/server/annotation/formats",
                type=openapi.TYPE_STRING, required=True),
            openapi.Parameter('filename', openapi.IN_QUERY,
                description="Desired output file name",
                type=openapi.TYPE_STRING, required=False),
            openapi.Parameter('action', in_=openapi.IN_QUERY,
                description='Used to start downloading process after annotation file had been created',
                type=openapi.TYPE_STRING, required=False, enum=['download'])
        ],
        responses={'202': openapi.Response(description='Exporting has been started'),
            '201': openapi.Response(description='Output file is ready for downloading'),
            '200': openapi.Response(description='Download of file started'),
            '405': openapi.Response(description='Format is not available'),
        }
    )
    @action(detail=True, methods=['GET'], serializer_class=None,
        url_path='dataset')
    def dataset_export(self, request, pk):
        db_project = self.get_object() # force to call check_object_permissions

        format_name = request.query_params.get("format", "")
        return _export_annotations(db_instance=db_project,
            rq_id="/api/v1/project/{}/dataset/{}".format(pk, format_name),
            request=request,
            action=request.query_params.get("action", "").lower(),
            callback=dm.views.export_project_as_dataset,
            format_name=format_name,
            filename=request.query_params.get("filename", "").lower(),
        )

    @swagger_auto_schema(method='get', operation_summary='Method allows to download project annotations',
        manual_parameters=[
            openapi.Parameter('format', openapi.IN_QUERY,
                description="Desired output format name\nYou can get the list of supported formats at:\n/server/annotation/formats",
                type=openapi.TYPE_STRING, required=True),
            openapi.Parameter('filename', openapi.IN_QUERY,
                description="Desired output file name",
                type=openapi.TYPE_STRING, required=False),
            openapi.Parameter('action', in_=openapi.IN_QUERY,
                description='Used to start downloading process after annotation file had been created',
                type=openapi.TYPE_STRING, required=False, enum=['download'])
        ],
        responses={
            '202': openapi.Response(description='Dump of annotations has been started'),
            '201': openapi.Response(description='Annotations file is ready to download'),
            '200': openapi.Response(description='Download of file started'),
            '405': openapi.Response(description='Format is not available'),
            '401': openapi.Response(description='Format is not specified'),
        }
    )
    @action(detail=True, methods=['GET'],
        serializer_class=LabeledDataSerializer)
    def annotations(self, request, pk):
        db_project = self.get_object() # force to call check_object_permissions
        format_name = request.query_params.get('format')
        if format_name:
            return _export_annotations(db_instance=db_project,
                rq_id="/api/v1/projects/{}/annotations/{}".format(pk, format_name),
                request=request,
                action=request.query_params.get("action", "").lower(),
                callback=dm.views.export_project_annotations,
                format_name=format_name,
                filename=request.query_params.get("filename", "").lower(),
            )
        else:
            return Response("Format is not specified",status=status.HTTP_400_BAD_REQUEST)

class TaskFilter(filters.FilterSet):
    project = filters.CharFilter(field_name="project__name", lookup_expr="icontains")
    name = filters.CharFilter(field_name="name", lookup_expr="icontains")
    owner = filters.CharFilter(field_name="owner__username", lookup_expr="icontains")
    mode = filters.CharFilter(field_name="mode", lookup_expr="icontains")
    status = filters.CharFilter(field_name="status", lookup_expr="icontains")
    assignee = filters.CharFilter(field_name="assignee__username", lookup_expr="icontains")

    class Meta:
        model = Task
        fields = ("id", "project_id", "project", "name", "owner", "mode", "status",
            "assignee")

class DjangoFilterInspector(CoreAPICompatInspector):
    def get_filter_parameters(self, filter_backend):
        if isinstance(filter_backend, DjangoFilterBackend):
            result = super(DjangoFilterInspector, self).get_filter_parameters(filter_backend)
            res = result.copy()

            for param in result:
                if param.get('name') == 'project_id' or param.get('name') == 'project':
                    res.remove(param)
            return res

        return NotHandled

@method_decorator(name='list', decorator=swagger_auto_schema(
    operation_summary='Returns a paginated list of tasks according to query parameters (10 tasks per page)',
    manual_parameters=[
            openapi.Parameter('id',openapi.IN_QUERY,description="A unique number value identifying this task",type=openapi.TYPE_NUMBER),
            openapi.Parameter('name', openapi.IN_QUERY, description="Find all tasks where name contains a parameter value", type=openapi.TYPE_STRING),
            openapi.Parameter('owner', openapi.IN_QUERY, description="Find all tasks where owner name contains a parameter value", type=openapi.TYPE_STRING),
            openapi.Parameter('mode', openapi.IN_QUERY, description="Find all tasks with a specific mode", type=openapi.TYPE_STRING, enum=['annotation', 'interpolation']),
            openapi.Parameter('status', openapi.IN_QUERY, description="Find all tasks with a specific status", type=openapi.TYPE_STRING,enum=['annotation','validation','completed']),
            openapi.Parameter('assignee', openapi.IN_QUERY, description="Find all tasks where assignee name contains a parameter value", type=openapi.TYPE_STRING)
        ],
    filter_inspectors=[DjangoFilterInspector]))
@method_decorator(name='create', decorator=swagger_auto_schema(operation_summary='Method creates a new task in a database without any attached images and videos'))
@method_decorator(name='retrieve', decorator=swagger_auto_schema(operation_summary='Method returns details of a specific task'))
@method_decorator(name='update', decorator=swagger_auto_schema(operation_summary='Method updates a task by id'))
@method_decorator(name='destroy', decorator=swagger_auto_schema(operation_summary='Method deletes a specific task, all attached jobs, annotations, and data'))
@method_decorator(name='partial_update', decorator=swagger_auto_schema(operation_summary='Methods does a partial update of chosen fields in a task'))
class TaskViewSet(auth.TaskGetQuerySetMixin, viewsets.ModelViewSet):
    queryset = Task.objects.all().prefetch_related(
            "label_set__attributespec_set",
            "segment_set__job_set",
        ).order_by('-id')
    serializer_class = TaskSerializer
    search_fields = ("name", "owner__username", "mode", "status")
    filterset_class = TaskFilter
    ordering_fields = ("id", "name", "owner", "status", "assignee")

    def get_permissions(self):
        http_method = self.request.method
        permissions = [IsAuthenticated]

        if http_method in SAFE_METHODS:
            permissions.append(auth.TaskAccessPermission)
        elif http_method in ["POST"]:
            permissions.append(auth.TaskCreatePermission)
        elif self.action == 'annotations' or http_method in ["PATCH", "PUT"]:
            permissions.append(auth.TaskChangePermission)
        elif http_method in ["DELETE"]:
            permissions.append(auth.TaskDeletePermission)
        else:
            permissions.append(auth.AdminRolePermission)

        return [perm() for perm in permissions]

    def _validate_task_limit(self, owner):
        admin_perm = auth.AdminRolePermission()
        is_admin = admin_perm.has_permission(self.request, self)
        if not is_admin and settings.RESTRICTIONS['task_limit'] is not None and \
            Task.objects.filter(owner=owner).count() >= settings.RESTRICTIONS['task_limit']:
            raise serializers.ValidationError('The user has the maximum number of tasks')

    def create(self, request):
        action = self.request.query_params.get('action', None)
        if action is None:
            return super().create(request)
        elif action == 'import':
            self._validate_task_limit(owner=self.request.user)
            if 'rq_id' in request.data:
                rq_id = request.data['rq_id']
            else:
                rq_id = "{}@/api/v1/tasks/{}/import".format(request.user, uuid.uuid4())

            queue = django_rq.get_queue("default")
            rq_job = queue.fetch_job(rq_id)

            if not rq_job:
                serializer = TaskFileSerializer(data=request.data)
                serializer.is_valid(raise_exception=True)
                task_file = serializer.validated_data['task_file']
                fd, filename = mkstemp(prefix='cvat_')
                with open(filename, 'wb+') as f:
                    for chunk in task_file.chunks():
                        f.write(chunk)
                rq_job = queue.enqueue_call(
                    func=import_task,
                    args=(filename, request.user.id),
                    job_id=rq_id,
                    meta={
                        'tmp_file': filename,
                        'tmp_file_descriptor': fd,
                    },
                )

            else:
                if rq_job.is_finished:
                    task_id = rq_job.return_value
                    os.close(rq_job.meta['tmp_file_descriptor'])
                    os.remove(rq_job.meta['tmp_file'])
                    rq_job.delete()
                    return Response({'id': task_id}, status=status.HTTP_201_CREATED)
                elif rq_job.is_failed:
                    os.close(rq_job.meta['tmp_file_descriptor'])
                    os.remove(rq_job.meta['tmp_file'])
                    exc_info = str(rq_job.exc_info)
                    rq_job.delete()

                    # RQ adds a prefix with exception class name
                    import_error_prefix = '{}.{}'.format(
                        CvatImportError.__module__, CvatImportError.__name__)
                    if exc_info.startswith(import_error_prefix):
                        exc_info = exc_info.replace(import_error_prefix + ': ', '')
                        return Response(data=exc_info,
                            status=status.HTTP_400_BAD_REQUEST)
                    else:
                        return Response(data=exc_info,
                            status=status.HTTP_500_INTERNAL_SERVER_ERROR)

            return Response({'rq_id': rq_id}, status=status.HTTP_202_ACCEPTED)
        else:
            raise serializers.ValidationError(
                "Unexpected action specified for the request")

    def retrieve(self, request, pk=None):
        db_task = self.get_object() # force to call check_object_permissions
        action = self.request.query_params.get('action', None)
        if action is None:
            return super().retrieve(request, pk)
        elif action in ('export', 'download'):
            queue = django_rq.get_queue("default")
            rq_id = "/api/v1/tasks/{}/export".format(pk)

            rq_job = queue.fetch_job(rq_id)
            if rq_job:
                last_task_update_time = timezone.localtime(db_task.updated_date)
                request_time = rq_job.meta.get('request_time', None)
                if request_time is None or request_time < last_task_update_time:
                    rq_job.cancel()
                    rq_job.delete()
                else:
                    if rq_job.is_finished:
                        file_path = rq_job.return_value
                        if action == "download" and osp.exists(file_path):
                            rq_job.delete()

                            timestamp = datetime.strftime(last_task_update_time,
                                "%Y_%m_%d_%H_%M_%S")
                            filename = "task_{}_backup_{}{}".format(
                                db_task.name, timestamp,
                                osp.splitext(file_path)[1])
                            return sendfile(request, file_path, attachment=True,
                                attachment_filename=filename.lower())
                        else:
                            if osp.exists(file_path):
                                return Response(status=status.HTTP_201_CREATED)
                    elif rq_job.is_failed:
                        exc_info = str(rq_job.exc_info)
                        rq_job.delete()
                        return Response(exc_info,
                            status=status.HTTP_500_INTERNAL_SERVER_ERROR)
                    else:
                        return Response(status=status.HTTP_202_ACCEPTED)

            ttl = dm.views.TASK_CACHE_TTL.total_seconds()
            queue.enqueue_call(
                func=dm.views.backup_task,
                args=(pk, 'task_dump.zip'),
                job_id=rq_id,
                meta={ 'request_time': timezone.localtime() },
                result_ttl=ttl, failure_ttl=ttl)
            return Response(status=status.HTTP_202_ACCEPTED)

        else:
            raise serializers.ValidationError(
                "Unexpected action specified for the request")

    def perform_create(self, serializer):
        owner = self.request.data.get('owner', None)
        if owner:
            self._validate_task_limit(owner)
            serializer.save()
        else:
            self._validate_task_limit(self.request.user)
            serializer.save(owner=self.request.user)

    def perform_destroy(self, instance):
        task_dirname = instance.get_task_dirname()
        super().perform_destroy(instance)
        shutil.rmtree(task_dirname, ignore_errors=True)
        if instance.data and not instance.data.tasks.all():
            shutil.rmtree(instance.data.get_data_dirname(), ignore_errors=True)
            instance.data.delete()

    @swagger_auto_schema(method='get', operation_summary='Returns a list of jobs for a specific task',
        responses={'200': JobSerializer(many=True)})
    @action(detail=True, methods=['GET'], serializer_class=JobSerializer)
    def jobs(self, request, pk):
        self.get_object() # force to call check_object_permissions
        queryset = Job.objects.filter(segment__task_id=pk)
        serializer = JobSerializer(queryset, many=True,
            context={"request": request})

        return Response(serializer.data)

    @swagger_auto_schema(method='post', operation_summary='Method permanently attaches images or video to a task',
        request_body=DataSerializer,
    )
    @swagger_auto_schema(method='get', operation_summary='Method returns data for a specific task',
        manual_parameters=[
            openapi.Parameter('type', in_=openapi.IN_QUERY, required=True, type=openapi.TYPE_STRING,
                enum=['chunk', 'frame', 'preview', 'context_image'],
                description="Specifies the type of the requested data"),
            openapi.Parameter('quality', in_=openapi.IN_QUERY, required=True, type=openapi.TYPE_STRING,
                enum=['compressed', 'original'],
                description="Specifies the quality level of the requested data, doesn't matter for 'preview' type"),
            openapi.Parameter('number', in_=openapi.IN_QUERY, required=True, type=openapi.TYPE_NUMBER,
                description="A unique number value identifying chunk or frame, doesn't matter for 'preview' type"),
            ]
    )
    @action(detail=True, methods=['POST', 'GET'])
    def data(self, request, pk):
        db_task = self.get_object() # call check_object_permissions as well
        if request.method == 'POST':
            if db_task.data:
                return Response(data='Adding more data is not supported',
                    status=status.HTTP_400_BAD_REQUEST)
            serializer = DataSerializer(data=request.data)
            serializer.is_valid(raise_exception=True)
            db_data = serializer.save()
            db_task.data = db_data
            db_task.save()
            data = {k:v for k, v in serializer.data.items()}
            data['use_zip_chunks'] = serializer.validated_data['use_zip_chunks']
            data['use_cache'] = serializer.validated_data['use_cache']
            data['copy_data'] = serializer.validated_data['copy_data']
            if data['use_cache']:
                db_task.data.storage_method = StorageMethodChoice.CACHE
                db_task.data.save(update_fields=['storage_method'])
            if data['server_files'] and not data.get('copy_data'):
                db_task.data.storage = StorageChoice.SHARE
                db_task.data.save(update_fields=['storage'])
            if db_data.cloud_storage:
                db_task.data.storage = StorageChoice.CLOUD_STORAGE
                db_task.data.save(update_fields=['storage'])
            # if the value of stop_frame is 0, then inside the function we cannot know
            # the value specified by the user or it's default value from the database
            if 'stop_frame' not in serializer.validated_data:
                data['stop_frame'] = None
            task.create(db_task.id, data)
            return Response(serializer.data, status=status.HTTP_202_ACCEPTED)
        else:
            data_type = request.query_params.get('type', None)
            data_id = request.query_params.get('number', None)
            data_quality = request.query_params.get('quality', 'compressed')

            possible_data_type_values = ('chunk', 'frame', 'preview', 'context_image')
            possible_quality_values = ('compressed', 'original')

            try:
                if not data_type or data_type not in possible_data_type_values:
                    raise ValidationError(detail='Data type not specified or has wrong value')
                elif data_type == 'chunk' or data_type == 'frame':
                    if not data_id:
                        raise ValidationError(detail='Number is not specified')
                    elif data_quality not in possible_quality_values:
                        raise ValidationError(detail='Wrong quality value')

                db_data = db_task.data
                if not db_data:
                    raise NotFound(detail='Cannot find requested data for the task')

                frame_provider = FrameProvider(db_task.data, db_task.dimension)

                if data_type == 'chunk':
                    data_id = int(data_id)

                    data_quality = FrameProvider.Quality.COMPRESSED \
                        if data_quality == 'compressed' else FrameProvider.Quality.ORIGINAL

                    #TODO: av.FFmpegError processing
                    if settings.USE_CACHE and db_data.storage_method == StorageMethodChoice.CACHE:
                        buff, mime_type = frame_provider.get_chunk(data_id, data_quality)
                        return HttpResponse(buff.getvalue(), content_type=mime_type)

                    # Follow symbol links if the chunk is a link on a real image otherwise
                    # mimetype detection inside sendfile will work incorrectly.
                    path = os.path.realpath(frame_provider.get_chunk(data_id, data_quality))
                    return sendfile(request, path)

                elif data_type == 'frame':
                    data_id = int(data_id)
                    data_quality = FrameProvider.Quality.COMPRESSED \
                        if data_quality == 'compressed' else FrameProvider.Quality.ORIGINAL
                    buf, mime = frame_provider.get_frame(data_id, data_quality)

                    return HttpResponse(buf.getvalue(), content_type=mime)

                elif data_type == 'preview':
                    return sendfile(request, frame_provider.get_preview())

                elif data_type == 'context_image':
                    data_id = int(data_id)
                    image = Image.objects.get(data_id=db_data.id, frame=data_id)
                    for i in image.related_files.all():
                        path = os.path.realpath(str(i.path))
                        image = cv2.imread(path)
                        success, result = cv2.imencode('.JPEG', image)
                        if not success:
                            raise Exception('Failed to encode image to ".jpeg" format')
                        return HttpResponse(io.BytesIO(result.tobytes()), content_type='image/jpeg')
                    return Response(data='No context image related to the frame',
                                    status=status.HTTP_404_NOT_FOUND)
                else:
                    return Response(data='unknown data type {}.'.format(data_type), status=status.HTTP_400_BAD_REQUEST)
            except APIException as e:
                return Response(data=e.get_full_details(), status=e.status_code)
            except FileNotFoundError as ex:
                msg = f"{ex.strerror} {ex.filename}"
                slogger.task[pk].error(msg, exc_info=True)
                return Response(data=msg, status=status.HTTP_404_NOT_FOUND)
            except Exception as e:
                msg = 'cannot get requested data type: {}, number: {}, quality: {}'.format(data_type, data_id, data_quality)
                slogger.task[pk].error(msg, exc_info=True)
                return Response(data=msg + '\n' + str(e), status=status.HTTP_400_BAD_REQUEST)

    @swagger_auto_schema(method='get', operation_summary='Method allows to download task annotations',
        manual_parameters=[
            openapi.Parameter('format', openapi.IN_QUERY,
                description="Desired output format name\nYou can get the list of supported formats at:\n/server/annotation/formats",
                type=openapi.TYPE_STRING, required=False),
            openapi.Parameter('filename', openapi.IN_QUERY,
                description="Desired output file name",
                type=openapi.TYPE_STRING, required=False),
            openapi.Parameter('action', in_=openapi.IN_QUERY,
                description='Used to start downloading process after annotation file had been created',
                type=openapi.TYPE_STRING, required=False, enum=['download'])
        ],
        responses={
            '202': openapi.Response(description='Dump of annotations has been started'),
            '201': openapi.Response(description='Annotations file is ready to download'),
            '200': openapi.Response(description='Download of file started'),
            '405': openapi.Response(description='Format is not available'),
        }
    )
    @swagger_auto_schema(method='put', operation_summary='Method allows to upload task annotations',
        manual_parameters=[
            openapi.Parameter('format', openapi.IN_QUERY,
                description="Input format name\nYou can get the list of supported formats at:\n/server/annotation/formats",
                type=openapi.TYPE_STRING, required=False),
        ],
        responses={
            '202': openapi.Response(description='Uploading has been started'),
            '201': openapi.Response(description='Uploading has finished'),
            '405': openapi.Response(description='Format is not available'),
        }
    )
    @swagger_auto_schema(method='patch', operation_summary='Method performs a partial update of annotations in a specific task',
        manual_parameters=[openapi.Parameter('action', in_=openapi.IN_QUERY, required=True, type=openapi.TYPE_STRING,
            enum=['create', 'update', 'delete'])])
    @swagger_auto_schema(method='delete', operation_summary='Method deletes all annotations for a specific task')
    @action(detail=True, methods=['GET', 'DELETE', 'PUT', 'PATCH'],
        serializer_class=LabeledDataSerializer)
    def annotations(self, request, pk):
        db_task = self.get_object() # force to call check_object_permissions
        if request.method == 'GET':
            format_name = request.query_params.get('format')
            if format_name:
                return _export_annotations(db_instance=db_task,
                    rq_id="/api/v1/tasks/{}/annotations/{}".format(pk, format_name),
                    request=request,
                    action=request.query_params.get("action", "").lower(),
                    callback=dm.views.export_task_annotations,
                    format_name=format_name,
                    filename=request.query_params.get("filename", "").lower(),
                )
            else:
                data = dm.task.get_task_data(pk)
                serializer = LabeledDataSerializer(data=data)
                if serializer.is_valid(raise_exception=True):
                    return Response(serializer.data)
        elif request.method == 'PUT':
            format_name = request.query_params.get('format')
            if format_name:
                return _import_annotations(
                    request=request,
                    rq_id="{}@/api/v1/tasks/{}/annotations/upload".format(request.user, pk),
                    rq_func=dm.task.import_task_annotations,
                    pk=pk,
                    format_name=format_name,
                )
            else:
                serializer = LabeledDataSerializer(data=request.data)
                if serializer.is_valid(raise_exception=True):
                    data = dm.task.put_task_data(pk, serializer.data)
                    return Response(data)
        elif request.method == 'DELETE':
            dm.task.delete_task_data(pk)
            return Response(status=status.HTTP_204_NO_CONTENT)
        elif request.method == 'PATCH':
            action = self.request.query_params.get("action", None)
            if action not in dm.task.PatchAction.values():
                raise serializers.ValidationError(
                    "Please specify a correct 'action' for the request")
            serializer = LabeledDataSerializer(data=request.data)
            if serializer.is_valid(raise_exception=True):
                try:
                    data = dm.task.patch_task_data(pk, serializer.data, action)
                except (AttributeError, IntegrityError) as e:
                    return Response(data=str(e), status=status.HTTP_400_BAD_REQUEST)
                return Response(data)

    @swagger_auto_schema(method='get', operation_summary='When task is being created the method returns information about a status of the creation process')
    @action(detail=True, methods=['GET'], serializer_class=RqStatusSerializer)
    def status(self, request, pk):
        self.get_object() # force to call check_object_permissions
        response = self._get_rq_response(queue="default",
            job_id="/api/{}/tasks/{}".format(request.version, pk))
        serializer = RqStatusSerializer(data=response)

        if serializer.is_valid(raise_exception=True):
            return Response(serializer.data)

    @staticmethod
    def _get_rq_response(queue, job_id):
        queue = django_rq.get_queue(queue)
        job = queue.fetch_job(job_id)
        response = {}
        if job is None or job.is_finished:
            response = { "state": "Finished" }
        elif job.is_queued:
            response = { "state": "Queued" }
        elif job.is_failed:
            response = { "state": "Failed", "message": job.exc_info }
        else:
            response = { "state": "Started" }
            if 'status' in job.meta:
                response['message'] = job.meta['status']

        return response

    @staticmethod
    @swagger_auto_schema(method='get', operation_summary='Method provides a meta information about media files which are related with the task',
        responses={'200': DataMetaSerializer()})
    @action(detail=True, methods=['GET'], serializer_class=DataMetaSerializer,
        url_path='data/meta')
    def data_info(request, pk):
        db_task = models.Task.objects.prefetch_related(
            Prefetch('data', queryset=models.Data.objects.select_related('video').prefetch_related(
                Prefetch('images', queryset=models.Image.objects.prefetch_related('related_files').order_by('frame'))
            ))
        ).get(pk=pk)

        if hasattr(db_task.data, 'video'):
            media = [db_task.data.video]
        else:
            media = list(db_task.data.images.all())

        frame_meta = [{
            'width': item.width,
            'height': item.height,
            'name': item.path,
            'has_related_context': hasattr(item, 'related_files') and item.related_files.exists()
        } for item in media]

        db_data = db_task.data
        db_data.frames = frame_meta

        serializer = DataMetaSerializer(db_data)
        return Response(serializer.data)

    @swagger_auto_schema(method='get', operation_summary='Export task as a dataset in a specific format',
        manual_parameters=[
            openapi.Parameter('format', openapi.IN_QUERY,
                description="Desired output format name\nYou can get the list of supported formats at:\n/server/annotation/formats",
                type=openapi.TYPE_STRING, required=True),
            openapi.Parameter('filename', openapi.IN_QUERY,
                description="Desired output file name",
                type=openapi.TYPE_STRING, required=False),
            openapi.Parameter('action', in_=openapi.IN_QUERY,
                description='Used to start downloading process after annotation file had been created',
                type=openapi.TYPE_STRING, required=False, enum=['download'])
        ],
        responses={'202': openapi.Response(description='Exporting has been started'),
            '201': openapi.Response(description='Output file is ready for downloading'),
            '200': openapi.Response(description='Download of file started'),
            '405': openapi.Response(description='Format is not available'),
        }
    )
    @action(detail=True, methods=['GET'], serializer_class=None,
        url_path='dataset')
    def dataset_export(self, request, pk):
        db_task = self.get_object() # force to call check_object_permissions

        format_name = request.query_params.get("format", "")
        return _export_annotations(db_instance=db_task,
            rq_id="/api/v1/tasks/{}/dataset/{}".format(pk, format_name),
            request=request,
            action=request.query_params.get("action", "").lower(),
            callback=dm.views.export_task_as_dataset,
            format_name=format_name,
            filename=request.query_params.get("filename", "").lower(),
        )

@method_decorator(name='retrieve', decorator=swagger_auto_schema(operation_summary='Method returns details of a job'))
@method_decorator(name='update', decorator=swagger_auto_schema(operation_summary='Method updates a job by id'))
@method_decorator(name='partial_update', decorator=swagger_auto_schema(
    operation_summary='Methods does a partial update of chosen fields in a job'))
class JobViewSet(viewsets.GenericViewSet,
    mixins.RetrieveModelMixin, mixins.UpdateModelMixin):
    queryset = Job.objects.all().order_by('id')
    serializer_class = JobSerializer

    def get_permissions(self):
        http_method = self.request.method
        permissions = [IsAuthenticated]

        if http_method in SAFE_METHODS:
            permissions.append(auth.JobAccessPermission)
        elif http_method in ['PATCH', 'PUT', 'DELETE']:
            permissions.append(auth.JobChangePermission)
        else:
            permissions.append(auth.AdminRolePermission)

        return [perm() for perm in permissions]

    @swagger_auto_schema(method='get', operation_summary='Method returns annotations for a specific job')
    @swagger_auto_schema(method='put', operation_summary='Method performs an update of all annotations in a specific job')
    @swagger_auto_schema(method='patch', manual_parameters=[
        openapi.Parameter('action', in_=openapi.IN_QUERY, type=openapi.TYPE_STRING, required=True,
            enum=['create', 'update', 'delete'])],
            operation_summary='Method performs a partial update of annotations in a specific job')
    @swagger_auto_schema(method='delete', operation_summary='Method deletes all annotations for a specific job')
    @action(detail=True, methods=['GET', 'DELETE', 'PUT', 'PATCH'],
        serializer_class=LabeledDataSerializer)
    def annotations(self, request, pk):
        self.get_object() # force to call check_object_permissions
        if request.method == 'GET':
            data = dm.task.get_job_data(pk)
            return Response(data)
        elif request.method == 'PUT':
            format_name = request.query_params.get("format", "")
            if format_name:
                return _import_annotations(
                    request=request,
                    rq_id="{}@/api/v1/jobs/{}/annotations/upload".format(request.user, pk),
                    rq_func=dm.task.import_job_annotations,
                    pk=pk,
                    format_name=format_name
                )
            else:
                serializer = LabeledDataSerializer(data=request.data)
                if serializer.is_valid(raise_exception=True):
                    try:
                        data = dm.task.put_job_data(pk, serializer.data)
                    except (AttributeError, IntegrityError) as e:
                        return Response(data=str(e), status=status.HTTP_400_BAD_REQUEST)
                    return Response(data)
        elif request.method == 'DELETE':
            dm.task.delete_job_data(pk)
            return Response(status=status.HTTP_204_NO_CONTENT)
        elif request.method == 'PATCH':
            action = self.request.query_params.get("action", None)
            if action not in dm.task.PatchAction.values():
                raise serializers.ValidationError(
                    "Please specify a correct 'action' for the request")
            serializer = LabeledDataSerializer(data=request.data)
            if serializer.is_valid(raise_exception=True):
                try:
                    data = dm.task.patch_job_data(pk, serializer.data, action)
                except (AttributeError, IntegrityError) as e:
                    return Response(data=str(e), status=status.HTTP_400_BAD_REQUEST)
                return Response(data)

    @swagger_auto_schema(method='get', operation_summary='Method returns list of reviews for the job',
        responses={'200': ReviewSerializer(many=True)}
    )
    @action(detail=True, methods=['GET'], serializer_class=ReviewSerializer)
    def reviews(self, request, pk):
        db_job = self.get_object()
        queryset = db_job.review_set
        serializer = ReviewSerializer(queryset, context={'request': request}, many=True)
        return Response(serializer.data)

    @swagger_auto_schema(method='get', operation_summary='Method returns list of issues for the job',
        responses={'200': CombinedIssueSerializer(many=True)}
    )
    @action(detail=True, methods=['GET'], serializer_class=CombinedIssueSerializer)
    def issues(self, request, pk):
        db_job = self.get_object()
        queryset = db_job.issue_set
        serializer = CombinedIssueSerializer(queryset, context={'request': request}, many=True)
        return Response(serializer.data)

@method_decorator(name='create', decorator=swagger_auto_schema(operation_summary='Submit a review for a job'))
@method_decorator(name='destroy', decorator=swagger_auto_schema(operation_summary='Method removes a review from a job'))
class ReviewViewSet(viewsets.GenericViewSet, mixins.DestroyModelMixin, mixins.CreateModelMixin):
    queryset = Review.objects.all().order_by('id')

    def get_serializer_class(self):
        if self.request.method == 'POST':
            return CombinedReviewSerializer
        else:
            return ReviewSerializer

    def get_permissions(self):
        permissions = [IsAuthenticated]
        if self.request.method == 'POST':
            permissions.append(auth.JobReviewPermission)
        else:
            permissions.append(auth.AdminRolePermission)

        return [perm() for perm in permissions]

    def create(self, request, *args, **kwargs):
        job_id = request.data['job']
        db_job = get_object_or_404(Job, pk=job_id)
        self.check_object_permissions(self.request, db_job)

        if request.data['status'] == ReviewStatus.REVIEW_FURTHER:
            if 'reviewer_id' not in request.data:
                return Response('Must provide a new reviewer', status=status.HTTP_400_BAD_REQUEST)
            reviewer_id = request.data['reviewer_id']
            reviewer = get_object_or_404(User, pk=reviewer_id)

        request.data.update({
            'reviewer_id': request.user.id,
        })
        if db_job.assignee:
            request.data.update({
                'assignee_id': db_job.assignee.id,
            })

        issue_set = request.data['issue_set']
        for issue in issue_set:
            issue['job'] = db_job.id
            issue['owner_id'] = request.user.id
            comment_set = issue['comment_set']
            for comment in comment_set:
                comment['author_id'] = request.user.id

        serializer = self.get_serializer(data=request.data, partial=True)
        serializer.is_valid(raise_exception=True)
        self.perform_create(serializer)
        headers = self.get_success_headers(serializer.data)

        if serializer.data['status'] == ReviewStatus.ACCEPTED:
            db_job.status = StatusChoice.COMPLETED
            db_job.save()
        elif serializer.data['status'] == ReviewStatus.REJECTED:
            db_job.status = StatusChoice.ANNOTATION
            db_job.save()
        else:
            db_job.reviewer = reviewer
            db_job.save()

        return Response(serializer.data, status=status.HTTP_201_CREATED, headers=headers)

@method_decorator(name='destroy', decorator=swagger_auto_schema(operation_summary='Method removes an issue from a job'))
@method_decorator(name='partial_update', decorator=swagger_auto_schema(operation_summary='Method updates an issue. It is used to resolve/reopen an issue'))
class IssueViewSet(viewsets.GenericViewSet,  mixins.DestroyModelMixin, mixins.UpdateModelMixin):
    queryset = Issue.objects.all().order_by('id')
    http_method_names = ['get', 'patch', 'delete', 'options']

    def get_serializer_class(self):
        return IssueSerializer

    def partial_update(self, request, *args, **kwargs):
        db_issue = self.get_object()
        if 'resolver_id' in request.data and request.data['resolver_id'] and db_issue.resolver is None:
            # resolve
            db_issue.resolver = request.user
            db_issue.resolved_date = datetime.now()
            db_issue.save(update_fields=['resolver', 'resolved_date'])
        elif 'resolver_id' in request.data and not request.data['resolver_id'] and db_issue.resolver is not None:
            # reopen
            db_issue.resolver = None
            db_issue.resolved_date = None
            db_issue.save(update_fields=['resolver', 'resolved_date'])
        serializer = self.get_serializer(db_issue)
        return Response(serializer.data)

    def get_permissions(self):
        http_method = self.request.method
        permissions = [IsAuthenticated]

        if http_method in SAFE_METHODS:
            permissions.append(auth.IssueAccessPermission)
        elif http_method in ['DELETE']:
            permissions.append(auth.IssueDestroyPermission)
        elif http_method in ['PATCH']:
            permissions.append(auth.IssueChangePermission)
        else:
            permissions.append(auth.AdminRolePermission)

        return [perm() for perm in permissions]

    @swagger_auto_schema(method='get', operation_summary='The action returns all comments of a specific issue',
        responses={'200': CommentSerializer(many=True)}
    )
    @action(detail=True, methods=['GET'], serializer_class=CommentSerializer)
    def comments(self, request, pk):
        db_issue = self.get_object()
        queryset = db_issue.comment_set
        serializer = CommentSerializer(queryset, context={'request': request}, many=True)
        return Response(serializer.data)

@method_decorator(name='partial_update', decorator=swagger_auto_schema(operation_summary='Method updates comment in an issue'))
@method_decorator(name='destroy', decorator=swagger_auto_schema(operation_summary='Method removes a comment from an issue'))
class CommentViewSet(viewsets.GenericViewSet,
    mixins.DestroyModelMixin, mixins.UpdateModelMixin, mixins.CreateModelMixin):
    queryset = Comment.objects.all().order_by('id')
    serializer_class = CommentSerializer
    http_method_names = ['get', 'post', 'patch', 'delete', 'options']

    def create(self, request, *args, **kwargs):
        request.data.update({
            'author_id': request.user.id,
        })
        issue_id = request.data['issue']
        db_issue = get_object_or_404(Issue, pk=issue_id)
        self.check_object_permissions(self.request, db_issue.job)
        return super().create(request, args, kwargs)

    def get_permissions(self):
        http_method = self.request.method
        permissions = [IsAuthenticated]

        if http_method in ['PATCH', 'DELETE']:
            permissions.append(auth.CommentChangePermission)
        elif http_method in ['POST']:
            permissions.append(auth.CommentCreatePermission)
        else:
            permissions.append(auth.AdminRolePermission)

        return [perm() for perm in permissions]

class UserFilter(filters.FilterSet):
    class Meta:
        model = User
        fields = ("id", "is_active")

@method_decorator(name='list', decorator=swagger_auto_schema(
    manual_parameters=[
            openapi.Parameter('id',openapi.IN_QUERY,description="A unique number value identifying this user",type=openapi.TYPE_NUMBER),
            openapi.Parameter('is_active',openapi.IN_QUERY,description="Returns only active users",type=openapi.TYPE_BOOLEAN),
    ],
    operation_summary='Method provides a paginated list of users registered on the server'))
@method_decorator(name='retrieve', decorator=swagger_auto_schema(
    operation_summary='Method provides information of a specific user'))
@method_decorator(name='partial_update', decorator=swagger_auto_schema(
    operation_summary='Method updates chosen fields of a user'))
@method_decorator(name='destroy', decorator=swagger_auto_schema(
    operation_summary='Method deletes a specific user from the server'))
class UserViewSet(viewsets.GenericViewSet, mixins.ListModelMixin,
    mixins.RetrieveModelMixin, mixins.UpdateModelMixin, mixins.DestroyModelMixin):
    queryset = User.objects.prefetch_related('groups').all().order_by('id')
    http_method_names = ['get', 'post', 'head', 'patch', 'delete']
    search_fields = ('username', 'first_name', 'last_name')
    filterset_class = UserFilter

    def get_serializer_class(self):
        user = self.request.user
        if user.is_staff:
            return UserSerializer
        else:
            is_self = int(self.kwargs.get("pk", 0)) == user.id or \
                self.action == "self"
            if is_self and self.request.method in SAFE_METHODS:
                return UserSerializer
            else:
                return BasicUserSerializer

    def get_permissions(self):
        permissions = [IsAuthenticated]
        user = self.request.user

        if not self.request.method in SAFE_METHODS:
            is_self = int(self.kwargs.get("pk", 0)) == user.id
            if not is_self:
                permissions.append(auth.AdminRolePermission)

        return [perm() for perm in permissions]

    @swagger_auto_schema(method='get', operation_summary='Method returns an instance of a user who is currently authorized')
    @action(detail=False, methods=['GET'])
    def self(self, request):
        """
        Method returns an instance of a user who is currently authorized
        """
        serializer_class = self.get_serializer_class()
        serializer = serializer_class(request.user, context={ "request": request })
        return Response(serializer.data)

class RedefineDescriptionField(FieldInspector):
    # pylint: disable=no-self-use
    def process_result(self, result, method_name, obj, **kwargs):
        if isinstance(result, openapi.Schema):
            if hasattr(result, 'title') and result.title == 'Specific attributes':
                result.description = 'structure like key1=value1&key2=value2\n' \
                    'supported: range=aws_range'
        return result

class CloudStorageFilter(filters.FilterSet):
    display_name = filters.CharFilter(field_name='display_name', lookup_expr='icontains')
    provider_type = filters.CharFilter(field_name='provider_type', lookup_expr='icontains')
    resource = filters.CharFilter(field_name='resource', lookup_expr='icontains')
    credentials_type = filters.CharFilter(field_name='credentials_type', lookup_expr='icontains')
    description = filters.CharFilter(field_name='description', lookup_expr='icontains')
    owner = filters.CharFilter(field_name='owner__username', lookup_expr='icontains')

    class Meta:
        model = models.CloudStorage
        fields = ('id', 'display_name', 'provider_type', 'resource', 'credentials_type', 'description', 'owner')

@method_decorator(
    name='retrieve',
    decorator=swagger_auto_schema(
        operation_summary='Method returns details of a specific cloud storage',
        responses={
            '200': openapi.Response(description='A details of a storage'),
        },
        tags=['cloud storages']
    )
)
@method_decorator(name='list', decorator=swagger_auto_schema(
        operation_summary='Returns a paginated list of storages according to query parameters',
        manual_parameters=[
                openapi.Parameter('provider_type', openapi.IN_QUERY, description="A supported provider of cloud storages",
                                type=openapi.TYPE_STRING, enum=CloudProviderChoice.list()),
                openapi.Parameter('display_name', openapi.IN_QUERY, description="A display name of storage", type=openapi.TYPE_STRING),
                openapi.Parameter('resource', openapi.IN_QUERY, description="A name of bucket or container", type=openapi.TYPE_STRING),
                openapi.Parameter('owner', openapi.IN_QUERY, description="A resource owner", type=openapi.TYPE_STRING),
                openapi.Parameter('credentials_type', openapi.IN_QUERY, description="A type of a granting access", type=openapi.TYPE_STRING, enum=CredentialsTypeChoice.list()),
            ],
        responses={'200': BaseCloudStorageSerializer(many=True)},
        tags=['cloud storages'],
        field_inspectors=[RedefineDescriptionField]
    )
)
@method_decorator(name='destroy', decorator=swagger_auto_schema(
        operation_summary='Method deletes a specific cloud storage',
        tags=['cloud storages']
    )
)
@method_decorator(name='partial_update', decorator=swagger_auto_schema(
        operation_summary='Methods does a partial update of chosen fields in a cloud storage instance',
        tags=['cloud storages'],
        field_inspectors=[RedefineDescriptionField]
    )
)
class CloudStorageViewSet(auth.CloudStorageGetQuerySetMixin, viewsets.ModelViewSet):
    http_method_names = ['get', 'post', 'patch', 'delete']
    queryset = CloudStorageModel.objects.all().prefetch_related('data').order_by('-id')
    search_fields = ('provider_type', 'display_name', 'resource', 'credentials_type', 'owner__username', 'description')
    filterset_class = CloudStorageFilter

    def get_permissions(self):
        http_method = self.request.method
        permissions = [IsAuthenticated]

        if http_method in SAFE_METHODS:
            permissions.append(auth.CloudStorageAccessPermission)
        elif http_method in ("POST", "PATCH", "DELETE"):
            permissions.append(auth.CloudStorageChangePermission)
        else:
            permissions.append(auth.AdminRolePermission)
        return [perm() for perm in permissions]

    def get_serializer_class(self):
        if self.request.method in ("POST", "PATCH"):
            return CloudStorageSerializer
        else:
            return BaseCloudStorageSerializer

    def get_queryset(self):
        queryset = super().get_queryset()
        provider_type = self.request.query_params.get('provider_type', None)
        if provider_type:
            if provider_type in CloudProviderChoice.list():
                return queryset.filter(provider_type=provider_type)
            raise ValidationError('Unsupported type of cloud provider')
        return queryset

    def perform_create(self, serializer):
<<<<<<< HEAD
        # check that instance of cloud storage exists
        provider_type = serializer.validated_data.get('provider_type')
        credentials_type = serializer.validated_data.get('credentials_type')
        session_token = serializer.validated_data.get('session_token', '')
        account_name = serializer.validated_data.get('account_name', '')
        key = serializer.validated_data.get('key', '')
        secret_key = serializer.validated_data.get('secret_key', '')
        resource = serializer.validated_data.get('resource')
        specific_attributes = serializer.validated_data.get('specific_attributes', '')

        check_cloud_storage_existing(provider_type, credentials_type, session_token, account_name,
            key, secret_key, resource, specific_attributes)
        owner = self.request.data.get('owner')
        if owner:
            serializer.save()
        else:
            serializer.save(owner=self.request.user)
=======
        serializer.save(owner=self.request.user)
>>>>>>> dd32ee71

    def perform_destroy(self, instance):
        cloud_storage_dirname = instance.get_storage_dirname()
        super().perform_destroy(instance)
        shutil.rmtree(cloud_storage_dirname, ignore_errors=True)

    @method_decorator(name='create', decorator=swagger_auto_schema(
            operation_summary='Method creates a cloud storage with a specified characteristics',
            responses={
                '201': openapi.Response(description='A storage has beed created')
            },
            tags=['cloud storages'],
            field_inspectors=[RedefineDescriptionField],
        )
    )
    def create(self, request, *args, **kwargs):
        try:
            response = super().create(request, *args, **kwargs)
        except IntegrityError:
            response = HttpResponseBadRequest('Same storage already exists')
        except ValidationError as exceptions:
                msg_body = ""
                for ex in exceptions.args:
                    for field, ex_msg in ex.items():
                        msg_body += ': '.join([field, ex_msg if isinstance(ex_msg, str) else str(ex_msg[0])])
                        msg_body += '\n'
                return HttpResponseBadRequest(msg_body)
        except APIException as ex:
            return Response(data=ex.get_full_details(), status=ex.status_code)
        except Exception as ex:
            response = HttpResponseBadRequest(str(ex))
        return response

    @swagger_auto_schema(
        method='get',
        operation_summary='Method returns a manifest content',
        manual_parameters=[
            openapi.Parameter('manifest_path', openapi.IN_QUERY,
                description="Path to the manifest file in a cloud storage",
                type=openapi.TYPE_STRING)
        ],
        responses={
            '200': openapi.Response(description='A manifest content'),
        },
        tags=['cloud storages']
    )
    @action(detail=True, methods=['GET'], url_path='content')
    def content(self, request, pk):
        try:
            db_storage = CloudStorageModel.objects.get(pk=pk)
            credentials = Credentials()
            credentials.convert_from_db({
                'type': db_storage.credentials_type,
                'value': db_storage.credentials,
            })
            details = {
                'resource': db_storage.resource,
                'credentials': credentials,
                'specific_attributes': db_storage.get_specific_attributes()
            }
            storage = get_cloud_storage_instance(cloud_provider=db_storage.provider_type, **details)
<<<<<<< HEAD
            if not db_storage.manifest_set.count():
                raise Exception('There is no manifest file')
            manifest_path = request.query_params.get('manifest_path', 'manifest.jsonl')
            if not storage.is_object_exist(manifest_path):
                import errno
                raise FileNotFoundError(errno.ENOENT,
                    "Not found on the cloud storage {}".format(db_storage.display_name), manifest_path)

            full_manifest_path = os.path.join(db_storage.get_storage_dirname(), manifest_path)
            if not os.path.exists(full_manifest_path):
                # or \ os.path.getmtime(full_manifest_path) < storage.get_file_last_modified(full_manifest_path):
                # TODO: create sub dirs
                storage.download_file(manifest_path, full_manifest_path)
            manifest = ImageManifestManager(full_manifest_path)
            # need to reset previon index
            manifest.reset_index()
            manifest.init_index()
            manifest_files = manifest.data
            return Response(data=manifest_files, content_type="text/plain")

        except CloudStorageModel.DoesNotExist:
            message = f"Storage {pk} does not exist"
            slogger.glob.error(message)
            return HttpResponseNotFound(message)
        except FileNotFoundError as ex:
            msg = f"{ex.strerror} {ex.filename}"
            slogger.cloud_storage[pk].info(msg)
            return Response(data=msg, status=status.HTTP_404_NOT_FOUND)
        except Exception as ex:
            return HttpResponseBadRequest(str(ex))
=======
            if not db_storage.manifests.count():
                raise Exception('There is no manifest file')
            manifest_path = request.query_params.get('manifest_path', 'manifest.jsonl')
            file_status = storage.get_file_status(manifest_path)
            if file_status == Status.NOT_FOUND:
                raise FileNotFoundError(errno.ENOENT,
                    "Not found on the cloud storage {}".format(db_storage.display_name), manifest_path)
            elif file_status == Status.FORBIDDEN:
                raise PermissionError(errno.EACCES,
                    "Access to the file on the '{}' cloud storage is denied".format(db_storage.display_name), manifest_path)

            full_manifest_path = os.path.join(db_storage.get_storage_dirname(), manifest_path)
            if not os.path.exists(full_manifest_path) or \
                    datetime.utcfromtimestamp(os.path.getmtime(full_manifest_path)).replace(tzinfo=pytz.UTC) < storage.get_file_last_modified(manifest_path):
                storage.download_file(manifest_path, full_manifest_path)
            manifest = ImageManifestManager(full_manifest_path)
            # need to update index
            manifest.set_index()
            manifest_files = manifest.data
            return Response(data=manifest_files, content_type="text/plain")
>>>>>>> dd32ee71

    @swagger_auto_schema(
        method='get',
        operation_summary='Method returns a preview image from a cloud storage',
        responses={
            '200': openapi.Response(description='Preview'),
        },
        tags=['cloud storages']
    )
    @action(detail=True, methods=['GET'], url_path='preview')
    def preview(self, request, pk):
        try:
            db_storage = CloudStorageModel.objects.get(pk=pk)
            if not os.path.exists(db_storage.get_preview_path()):
                credentials = Credentials()
                credentials.convert_from_db({
                    'type': db_storage.credentials_type,
                    'value': db_storage.credentials,
                })
                details = {
                    'resource': db_storage.resource,
                    'credentials': credentials,
                    'specific_attributes': db_storage.get_specific_attributes()
                }
                storage = get_cloud_storage_instance(cloud_provider=db_storage.provider_type, **details)
                storage.initialize_content()
                storage_images = [f for f in storage.content if MEDIA_TYPES['image']['has_mime_type'](f)]
                if not len(storage_images):
                    msg = 'Cloud storage {} does not contain any images'.format(pk)
                    slogger.cloud_storage[pk].info(msg)
                    return HttpResponseBadRequest(msg)
                with NamedTemporaryFile() as temp_image:
                    storage.download_file(storage_images[0], temp_image.name)
                    reader = ImageListReader([temp_image.name])
                    preview = reader.get_preview()
                    preview.save(db_storage.get_preview_path())
            buf = io.BytesIO()
            PILImage.open(db_storage.get_preview_path()).save(buf, format='JPEG')
            buf.seek(0)
            content_type = mimetypes.guess_type(db_storage.get_preview_path())[0]
            return HttpResponse(buf.getvalue(), content_type)
        except CloudStorageModel.DoesNotExist:
            message = f"Storage {pk} does not exist"
            slogger.glob.error(message)
            return HttpResponseNotFound(message)
        except FileNotFoundError as ex:
            msg = f"{ex.strerror} {ex.filename}"
            slogger.cloud_storage[pk].info(msg)
            return Response(data=msg, status=status.HTTP_404_NOT_FOUND)
        except Exception as ex:
            # check that cloud storage was not deleted
            storage_status = storage.get_status()
            if storage_status == Status.FORBIDDEN:
                msg = 'The resource {} is no longer available. Access forbidden.'.format(storage.name)
            elif storage_status == Status.NOT_FOUND:
                msg = 'The resource {} not found. It may have been deleted.'.format(storage.name)
            else:
                msg = str(ex)
            return HttpResponseBadRequest(msg)

    @swagger_auto_schema(
        method='get',
        operation_summary='Method returns a preview image from a cloud storage',
        responses={
            '200': openapi.Response(description='Preview'),
        },
        tags=['cloud storages']
    )
    @action(detail=True, methods=['GET'], url_path='preview')
    def preview(self, request, pk):
        try:
            db_storage = CloudStorageModel.objects.get(pk=pk)
            if not os.path.exists(db_storage.get_preview_path()):
                credentials = Credentials()
                credentials.convert_from_db({
                    'type': db_storage.credentials_type,
                    'value': db_storage.credentials,
                })
                details = {
                    'resource': db_storage.resource,
                    'credentials': credentials,
                    'specific_attributes': db_storage.get_specific_attributes()
                }
                storage = get_cloud_storage_instance(cloud_provider=db_storage.provider_type, **details)
                if not db_storage.manifests.count():
                    raise Exception('Cannot get the cloud storage preview. There is no manifest file')
                preview_path = None
                for manifest_model in db_storage.manifests.all():
                    full_manifest_path = os.path.join(db_storage.get_storage_dirname(), manifest_model.filename)
                    if not os.path.exists(full_manifest_path) or \
                            datetime.utcfromtimestamp(os.path.getmtime(full_manifest_path)).replace(tzinfo=pytz.UTC) < storage.get_file_last_modified(manifest_model.filename):
                        storage.download_file(manifest_model.filename, full_manifest_path)
                    manifest = ImageManifestManager(os.path.join(db_storage.get_storage_dirname(), manifest_model.filename))
                    # need to update index
                    manifest.set_index()
                    if not len(manifest):
                        continue
                    preview_info = manifest[0]
                    preview_path = ''.join([preview_info['name'], preview_info['extension']])
                    break
                if not preview_path:
                    msg = 'Cloud storage {} does not contain any images'.format(pk)
                    slogger.cloud_storage[pk].info(msg)
                    return HttpResponseBadRequest(msg)

                file_status = storage.get_file_status(preview_path)
                if file_status == Status.NOT_FOUND:
                    raise FileNotFoundError(errno.ENOENT,
                        "Not found on the cloud storage {}".format(db_storage.display_name), preview_path)
                elif file_status == Status.FORBIDDEN:
                    raise PermissionError(errno.EACCES,
                        "Access to the file on the '{}' cloud storage is denied".format(db_storage.display_name), preview_path)
                with NamedTemporaryFile() as temp_image:
                    storage.download_file(preview_path, temp_image.name)
                    reader = ImageListReader([temp_image.name])
                    preview = reader.get_preview()
                    preview.save(db_storage.get_preview_path())
            content_type = mimetypes.guess_type(db_storage.get_preview_path())[0]
            return HttpResponse(open(db_storage.get_preview_path(), 'rb').read(), content_type)
        except CloudStorageModel.DoesNotExist:
            message = f"Storage {pk} does not exist"
            slogger.glob.error(message)
            return HttpResponseNotFound(message)
        except Exception as ex:
            # check that cloud storage was not deleted
            storage_status = storage.get_status()
            if storage_status == Status.FORBIDDEN:
                msg = 'The resource {} is no longer available. Access forbidden.'.format(storage.name)
            elif storage_status == Status.NOT_FOUND:
                msg = 'The resource {} not found. It may have been deleted.'.format(storage.name)
            else:
                msg = str(ex)
            return HttpResponseBadRequest(msg)

    @swagger_auto_schema(
        method='get',
        operation_summary='Method returns a cloud storage status',
        responses={
            '200': openapi.Response(description='Status'),
        },
        tags=['cloud storages']
    )
    @action(detail=True, methods=['GET'], url_path='status')
    def status(self, request, pk):
        try:
            db_storage = CloudStorageModel.objects.get(pk=pk)
            credentials = Credentials()
            credentials.convert_from_db({
                'type': db_storage.credentials_type,
                'value': db_storage.credentials,
            })
            details = {
                'resource': db_storage.resource,
                'credentials': credentials,
                'specific_attributes': db_storage.get_specific_attributes()
            }
            storage = get_cloud_storage_instance(cloud_provider=db_storage.provider_type, **details)
            storage_status = storage.get_status()
            return HttpResponse(storage_status)
        except CloudStorageModel.DoesNotExist:
            message = f"Storage {pk} does not exist"
            slogger.glob.error(message)
            return HttpResponseNotFound(message)
        except Exception as ex:
            msg = str(ex)
            return HttpResponseBadRequest(msg)

def rq_handler(job, exc_type, exc_value, tb):
    job.exc_info = "".join(
        traceback.format_exception_only(exc_type, exc_value))
    job.save()
    if "tasks" in job.id.split("/"):
        return task.rq_handler(job, exc_type, exc_value, tb)

    return True

# TODO: Method should be reimplemented as a separated view
# @swagger_auto_schema(method='put', manual_parameters=[openapi.Parameter('format', in_=openapi.IN_QUERY,
#         description='A name of a loader\nYou can get annotation loaders from this API:\n/server/annotation/formats',
#         required=True, type=openapi.TYPE_STRING)],
#     operation_summary='Method allows to upload annotations',
#     responses={'202': openapi.Response(description='Load of annotations has been started'),
#         '201': openapi.Response(description='Annotations have been uploaded')},
#     tags=['tasks'])
# @api_view(['PUT'])
def _import_annotations(request, rq_id, rq_func, pk, format_name):
    format_desc = {f.DISPLAY_NAME: f
        for f in dm.views.get_import_formats()}.get(format_name)
    if format_desc is None:
        raise serializers.ValidationError(
            "Unknown input format '{}'".format(format_name))
    elif not format_desc.ENABLED:
        return Response(status=status.HTTP_405_METHOD_NOT_ALLOWED)

    queue = django_rq.get_queue("default")
    rq_job = queue.fetch_job(rq_id)

    if not rq_job:
        serializer = AnnotationFileSerializer(data=request.data)
        if serializer.is_valid(raise_exception=True):
            anno_file = serializer.validated_data['annotation_file']
            fd, filename = mkstemp(prefix='cvat_{}'.format(pk))
            with open(filename, 'wb+') as f:
                for chunk in anno_file.chunks():
                    f.write(chunk)

            av_scan_paths(filename)
            rq_job = queue.enqueue_call(
                func=rq_func,
                args=(pk, filename, format_name),
                job_id=rq_id
            )
            rq_job.meta['tmp_file'] = filename
            rq_job.meta['tmp_file_descriptor'] = fd
            rq_job.save_meta()
    else:
        if rq_job.is_finished:
            os.close(rq_job.meta['tmp_file_descriptor'])
            os.remove(rq_job.meta['tmp_file'])
            rq_job.delete()
            return Response(status=status.HTTP_201_CREATED)
        elif rq_job.is_failed:
            os.close(rq_job.meta['tmp_file_descriptor'])
            os.remove(rq_job.meta['tmp_file'])
            exc_info = str(rq_job.exc_info)
            rq_job.delete()

            # RQ adds a prefix with exception class name
            import_error_prefix = '{}.{}'.format(
                CvatImportError.__module__, CvatImportError.__name__)
            if exc_info.startswith(import_error_prefix):
                exc_info = exc_info.replace(import_error_prefix + ': ', '')
                return Response(data=exc_info,
                    status=status.HTTP_400_BAD_REQUEST)
            else:
                return Response(data=exc_info,
                    status=status.HTTP_500_INTERNAL_SERVER_ERROR)

    return Response(status=status.HTTP_202_ACCEPTED)

def _export_annotations(db_instance, rq_id, request, format_name, action, callback, filename):
    if action not in {"", "download"}:
        raise serializers.ValidationError(
            "Unexpected action specified for the request")

    format_desc = {f.DISPLAY_NAME: f
        for f in dm.views.get_export_formats()}.get(format_name)
    if format_desc is None:
        raise serializers.ValidationError(
            "Unknown format specified for the request")
    elif not format_desc.ENABLED:
        return Response(status=status.HTTP_405_METHOD_NOT_ALLOWED)

    queue = django_rq.get_queue("default")

    rq_job = queue.fetch_job(rq_id)
    if rq_job:
        last_instance_update_time = timezone.localtime(db_instance.updated_date)
        if isinstance(db_instance, Project):
            tasks_update = list(map(lambda db_task: timezone.localtime(db_task.updated_date), db_instance.tasks.all()))
            last_instance_update_time = max(tasks_update + [last_instance_update_time])
        request_time = rq_job.meta.get('request_time', None)
        if request_time is None or request_time < last_instance_update_time:
            rq_job.cancel()
            rq_job.delete()
        else:
            if rq_job.is_finished:
                file_path = rq_job.return_value
                if action == "download" and osp.exists(file_path):
                    rq_job.delete()

                    timestamp = datetime.strftime(last_instance_update_time,
                        "%Y_%m_%d_%H_%M_%S")
                    filename = filename or \
                        "{}_{}-{}-{}{}".format(
                            "project" if isinstance(db_instance, models.Project) else "task",
                            db_instance.name, timestamp,
                            format_name, osp.splitext(file_path)[1]
                        )
                    return sendfile(request, file_path, attachment=True,
                        attachment_filename=filename.lower())
                else:
                    if osp.exists(file_path):
                        return Response(status=status.HTTP_201_CREATED)
            elif rq_job.is_failed:
                exc_info = str(rq_job.exc_info)
                rq_job.delete()
                return Response(exc_info,
                    status=status.HTTP_500_INTERNAL_SERVER_ERROR)
            else:
                return Response(status=status.HTTP_202_ACCEPTED)

    try:
        if request.scheme:
            server_address = request.scheme + '://'
        server_address += request.get_host()
    except Exception:
        server_address = None

    ttl = (dm.views.PROJECT_CACHE_TTL if isinstance(db_instance, Project) else dm.views.TASK_CACHE_TTL).total_seconds()
    queue.enqueue_call(func=callback,
        args=(db_instance.id, format_name, server_address), job_id=rq_id,
        meta={ 'request_time': timezone.localtime() },
        result_ttl=ttl, failure_ttl=ttl)
    return Response(status=status.HTTP_202_ACCEPTED)<|MERGE_RESOLUTION|>--- conflicted
+++ resolved
@@ -13,10 +13,6 @@
 from datetime import datetime
 from distutils.util import strtobool
 from tempfile import mkstemp, NamedTemporaryFile
-<<<<<<< HEAD
-from PIL import Image as PILImage
-=======
->>>>>>> dd32ee71
 
 import cv2
 from django.db.models.query import Prefetch
@@ -45,19 +41,11 @@
 import cvat.apps.dataset_manager as dm
 import cvat.apps.dataset_manager.views  # pylint: disable=unused-import
 from cvat.apps.authentication import auth
-<<<<<<< HEAD
-from cvat.apps.engine.cloud_provider import get_cloud_storage_instance, check_cloud_storage_existing, Credentials
-from cvat.apps.dataset_manager.bindings import CvatImportError
-from cvat.apps.dataset_manager.serializers import DatasetFormatsSerializer
-from cvat.apps.engine.frame_provider import FrameProvider
-from cvat.apps.engine.media_extractors import MEDIA_TYPES, ImageListReader
-=======
 from cvat.apps.engine.cloud_provider import get_cloud_storage_instance, Credentials, Status
 from cvat.apps.dataset_manager.bindings import CvatImportError
 from cvat.apps.dataset_manager.serializers import DatasetFormatsSerializer
 from cvat.apps.engine.frame_provider import FrameProvider
 from cvat.apps.engine.media_extractors import ImageListReader
->>>>>>> dd32ee71
 from cvat.apps.engine.mime_types import mimetypes
 from cvat.apps.engine.models import (
     Job, StatusChoice, Task, Project, Review, Issue,
@@ -1284,27 +1272,7 @@
         return queryset
 
     def perform_create(self, serializer):
-<<<<<<< HEAD
-        # check that instance of cloud storage exists
-        provider_type = serializer.validated_data.get('provider_type')
-        credentials_type = serializer.validated_data.get('credentials_type')
-        session_token = serializer.validated_data.get('session_token', '')
-        account_name = serializer.validated_data.get('account_name', '')
-        key = serializer.validated_data.get('key', '')
-        secret_key = serializer.validated_data.get('secret_key', '')
-        resource = serializer.validated_data.get('resource')
-        specific_attributes = serializer.validated_data.get('specific_attributes', '')
-
-        check_cloud_storage_existing(provider_type, credentials_type, session_token, account_name,
-            key, secret_key, resource, specific_attributes)
-        owner = self.request.data.get('owner')
-        if owner:
-            serializer.save()
-        else:
-            serializer.save(owner=self.request.user)
-=======
         serializer.save(owner=self.request.user)
->>>>>>> dd32ee71
 
     def perform_destroy(self, instance):
         cloud_storage_dirname = instance.get_storage_dirname()
@@ -1366,38 +1334,6 @@
                 'specific_attributes': db_storage.get_specific_attributes()
             }
             storage = get_cloud_storage_instance(cloud_provider=db_storage.provider_type, **details)
-<<<<<<< HEAD
-            if not db_storage.manifest_set.count():
-                raise Exception('There is no manifest file')
-            manifest_path = request.query_params.get('manifest_path', 'manifest.jsonl')
-            if not storage.is_object_exist(manifest_path):
-                import errno
-                raise FileNotFoundError(errno.ENOENT,
-                    "Not found on the cloud storage {}".format(db_storage.display_name), manifest_path)
-
-            full_manifest_path = os.path.join(db_storage.get_storage_dirname(), manifest_path)
-            if not os.path.exists(full_manifest_path):
-                # or \ os.path.getmtime(full_manifest_path) < storage.get_file_last_modified(full_manifest_path):
-                # TODO: create sub dirs
-                storage.download_file(manifest_path, full_manifest_path)
-            manifest = ImageManifestManager(full_manifest_path)
-            # need to reset previon index
-            manifest.reset_index()
-            manifest.init_index()
-            manifest_files = manifest.data
-            return Response(data=manifest_files, content_type="text/plain")
-
-        except CloudStorageModel.DoesNotExist:
-            message = f"Storage {pk} does not exist"
-            slogger.glob.error(message)
-            return HttpResponseNotFound(message)
-        except FileNotFoundError as ex:
-            msg = f"{ex.strerror} {ex.filename}"
-            slogger.cloud_storage[pk].info(msg)
-            return Response(data=msg, status=status.HTTP_404_NOT_FOUND)
-        except Exception as ex:
-            return HttpResponseBadRequest(str(ex))
-=======
             if not db_storage.manifests.count():
                 raise Exception('There is no manifest file')
             manifest_path = request.query_params.get('manifest_path', 'manifest.jsonl')
@@ -1418,48 +1354,7 @@
             manifest.set_index()
             manifest_files = manifest.data
             return Response(data=manifest_files, content_type="text/plain")
->>>>>>> dd32ee71
-
-    @swagger_auto_schema(
-        method='get',
-        operation_summary='Method returns a preview image from a cloud storage',
-        responses={
-            '200': openapi.Response(description='Preview'),
-        },
-        tags=['cloud storages']
-    )
-    @action(detail=True, methods=['GET'], url_path='preview')
-    def preview(self, request, pk):
-        try:
-            db_storage = CloudStorageModel.objects.get(pk=pk)
-            if not os.path.exists(db_storage.get_preview_path()):
-                credentials = Credentials()
-                credentials.convert_from_db({
-                    'type': db_storage.credentials_type,
-                    'value': db_storage.credentials,
-                })
-                details = {
-                    'resource': db_storage.resource,
-                    'credentials': credentials,
-                    'specific_attributes': db_storage.get_specific_attributes()
-                }
-                storage = get_cloud_storage_instance(cloud_provider=db_storage.provider_type, **details)
-                storage.initialize_content()
-                storage_images = [f for f in storage.content if MEDIA_TYPES['image']['has_mime_type'](f)]
-                if not len(storage_images):
-                    msg = 'Cloud storage {} does not contain any images'.format(pk)
-                    slogger.cloud_storage[pk].info(msg)
-                    return HttpResponseBadRequest(msg)
-                with NamedTemporaryFile() as temp_image:
-                    storage.download_file(storage_images[0], temp_image.name)
-                    reader = ImageListReader([temp_image.name])
-                    preview = reader.get_preview()
-                    preview.save(db_storage.get_preview_path())
-            buf = io.BytesIO()
-            PILImage.open(db_storage.get_preview_path()).save(buf, format='JPEG')
-            buf.seek(0)
-            content_type = mimetypes.guess_type(db_storage.get_preview_path())[0]
-            return HttpResponse(buf.getvalue(), content_type)
+
         except CloudStorageModel.DoesNotExist:
             message = f"Storage {pk} does not exist"
             slogger.glob.error(message)

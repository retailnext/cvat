--- conflicted
+++ resolved
@@ -38,12 +38,8 @@
 from cvat.apps.dataset_manager.serializers import DatasetFormatsSerializer
 from cvat.apps.engine.frame_provider import FrameProvider
 from cvat.apps.engine.models import (
-<<<<<<< HEAD
-    Job, StatusChoice, Task, Project, StorageMethodChoice, StorageChoice
-=======
     Job, StatusChoice, Task, Project, Review, Issue,
-    Comment, StorageMethodChoice, ReviewStatus
->>>>>>> d6ac8cc5
+    Comment, StorageMethodChoice, ReviewStatus, StorageChoice
 )
 from cvat.apps.engine.serializers import (
     AboutSerializer, AnnotationFileSerializer, BasicUserSerializer,
